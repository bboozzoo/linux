#ifndef _LINUX_SCHED_H
#define _LINUX_SCHED_H

/*
 * cloning flags:
 */
#define CSIGNAL		0x000000ff	/* signal mask to be sent at exit */
#define CLONE_VM	0x00000100	/* set if VM shared between processes */
#define CLONE_FS	0x00000200	/* set if fs info shared between processes */
#define CLONE_FILES	0x00000400	/* set if open files shared between processes */
#define CLONE_SIGHAND	0x00000800	/* set if signal handlers and blocked signals shared */
#define CLONE_PTRACE	0x00002000	/* set if we want to let tracing continue on the child too */
#define CLONE_VFORK	0x00004000	/* set if the parent wants the child to wake it up on mm_release */
#define CLONE_PARENT	0x00008000	/* set if we want to have the same parent as the cloner */
#define CLONE_THREAD	0x00010000	/* Same thread group? */
#define CLONE_NEWNS	0x00020000	/* New namespace group? */
#define CLONE_SYSVSEM	0x00040000	/* share system V SEM_UNDO semantics */
#define CLONE_SETTLS	0x00080000	/* create a new TLS for the child */
#define CLONE_PARENT_SETTID	0x00100000	/* set the TID in the parent */
#define CLONE_CHILD_CLEARTID	0x00200000	/* clear the TID in the child */
#define CLONE_DETACHED		0x00400000	/* Unused, ignored */
#define CLONE_UNTRACED		0x00800000	/* set if the tracing process can't force CLONE_PTRACE on this clone */
#define CLONE_CHILD_SETTID	0x01000000	/* set the TID in the child */
/* 0x02000000 was previously the unused CLONE_STOPPED (Start in stopped state)
   and is now available for re-use. */
#define CLONE_NEWUTS		0x04000000	/* New utsname group? */
#define CLONE_NEWIPC		0x08000000	/* New ipcs */
#define CLONE_NEWUSER		0x10000000	/* New user namespace */
#define CLONE_NEWPID		0x20000000	/* New pid namespace */
#define CLONE_NEWNET		0x40000000	/* New network namespace */
#define CLONE_IO		0x80000000	/* Clone io context */

/*
 * Scheduling policies
 */
#define SCHED_NORMAL		0
#define SCHED_FIFO		1
#define SCHED_RR		2
#define SCHED_BATCH		3
/* SCHED_ISO: reserved but not implemented yet */
#define SCHED_IDLE		5
/* Can be ORed in to make sure the process is reverted back to SCHED_NORMAL on fork */
#define SCHED_RESET_ON_FORK     0x40000000

#ifdef __KERNEL__

struct sched_param {
	int sched_priority;
};

#include <asm/param.h>	/* for HZ */

#include <linux/capability.h>
#include <linux/threads.h>
#include <linux/kernel.h>
#include <linux/types.h>
#include <linux/timex.h>
#include <linux/jiffies.h>
#include <linux/rbtree.h>
#include <linux/thread_info.h>
#include <linux/cpumask.h>
#include <linux/errno.h>
#include <linux/nodemask.h>
#include <linux/mm_types.h>

#include <asm/system.h>
#include <asm/page.h>
#include <asm/ptrace.h>
#include <asm/cputime.h>

#include <linux/smp.h>
#include <linux/sem.h>
#include <linux/signal.h>
#include <linux/compiler.h>
#include <linux/completion.h>
#include <linux/pid.h>
#include <linux/percpu.h>
#include <linux/topology.h>
#include <linux/proportions.h>
#include <linux/seccomp.h>
#include <linux/rcupdate.h>
#include <linux/rculist.h>
#include <linux/rtmutex.h>

#include <linux/time.h>
#include <linux/param.h>
#include <linux/resource.h>
#include <linux/timer.h>
#include <linux/hrtimer.h>
#include <linux/task_io_accounting.h>
#include <linux/latencytop.h>
#include <linux/cred.h>
#include <linux/llist.h>

#include <asm/processor.h>

struct exec_domain;
struct futex_pi_state;
struct robust_list_head;
struct bio_list;
struct fs_struct;
struct perf_event_context;
struct blk_plug;

/*
 * List of flags we want to share for kernel threads,
 * if only because they are not used by them anyway.
 */
#define CLONE_KERNEL	(CLONE_FS | CLONE_FILES | CLONE_SIGHAND)

/*
 * These are the constant used to fake the fixed-point load-average
 * counting. Some notes:
 *  - 11 bit fractions expand to 22 bits by the multiplies: this gives
 *    a load-average precision of 10 bits integer + 11 bits fractional
 *  - if you want to count load-averages more often, you need more
 *    precision, or rounding will get you. With 2-second counting freq,
 *    the EXP_n values would be 1981, 2034 and 2043 if still using only
 *    11 bit fractions.
 */
extern unsigned long avenrun[];		/* Load averages */
extern void get_avenrun(unsigned long *loads, unsigned long offset, int shift);

#define FSHIFT		11		/* nr of bits of precision */
#define FIXED_1		(1<<FSHIFT)	/* 1.0 as fixed-point */
#define LOAD_FREQ	(5*HZ+1)	/* 5 sec intervals */
#define EXP_1		1884		/* 1/exp(5sec/1min) as fixed-point */
#define EXP_5		2014		/* 1/exp(5sec/5min) */
#define EXP_15		2037		/* 1/exp(5sec/15min) */

#define CALC_LOAD(load,exp,n) \
	load *= exp; \
	load += n*(FIXED_1-exp); \
	load >>= FSHIFT;

extern unsigned long total_forks;
extern int nr_threads;
DECLARE_PER_CPU(unsigned long, process_counts);
extern int nr_processes(void);
extern unsigned long nr_running(void);
extern unsigned long nr_uninterruptible(void);
extern unsigned long nr_iowait(void);
extern unsigned long nr_iowait_cpu(int cpu);
extern unsigned long this_cpu_load(void);


extern void calc_global_load(unsigned long ticks);

extern unsigned long get_parent_ip(unsigned long addr);

struct seq_file;
struct cfs_rq;
struct task_group;
#ifdef CONFIG_SCHED_DEBUG
extern void proc_sched_show_task(struct task_struct *p, struct seq_file *m);
extern void proc_sched_set_task(struct task_struct *p);
extern void
print_cfs_rq(struct seq_file *m, int cpu, struct cfs_rq *cfs_rq);
#else
static inline void
proc_sched_show_task(struct task_struct *p, struct seq_file *m)
{
}
static inline void proc_sched_set_task(struct task_struct *p)
{
}
static inline void
print_cfs_rq(struct seq_file *m, int cpu, struct cfs_rq *cfs_rq)
{
}
#endif

/*
 * Task state bitmask. NOTE! These bits are also
 * encoded in fs/proc/array.c: get_task_state().
 *
 * We have two separate sets of flags: task->state
 * is about runnability, while task->exit_state are
 * about the task exiting. Confusing, but this way
 * modifying one set can't modify the other one by
 * mistake.
 */
#define TASK_RUNNING		0
#define TASK_INTERRUPTIBLE	1
#define TASK_UNINTERRUPTIBLE	2
#define __TASK_STOPPED		4
#define __TASK_TRACED		8
/* in tsk->exit_state */
#define EXIT_ZOMBIE		16
#define EXIT_DEAD		32
/* in tsk->state again */
#define TASK_DEAD		64
#define TASK_WAKEKILL		128
#define TASK_WAKING		256
#define TASK_STATE_MAX		512

#define TASK_STATE_TO_CHAR_STR "RSDTtZXxKW"

extern char ___assert_task_state[1 - 2*!!(
		sizeof(TASK_STATE_TO_CHAR_STR)-1 != ilog2(TASK_STATE_MAX)+1)];

/* Convenience macros for the sake of set_task_state */
#define TASK_KILLABLE		(TASK_WAKEKILL | TASK_UNINTERRUPTIBLE)
#define TASK_STOPPED		(TASK_WAKEKILL | __TASK_STOPPED)
#define TASK_TRACED		(TASK_WAKEKILL | __TASK_TRACED)

/* Convenience macros for the sake of wake_up */
#define TASK_NORMAL		(TASK_INTERRUPTIBLE | TASK_UNINTERRUPTIBLE)
#define TASK_ALL		(TASK_NORMAL | __TASK_STOPPED | __TASK_TRACED)

/* get_task_state() */
#define TASK_REPORT		(TASK_RUNNING | TASK_INTERRUPTIBLE | \
				 TASK_UNINTERRUPTIBLE | __TASK_STOPPED | \
				 __TASK_TRACED)

#define task_is_traced(task)	((task->state & __TASK_TRACED) != 0)
#define task_is_stopped(task)	((task->state & __TASK_STOPPED) != 0)
#define task_is_dead(task)	((task)->exit_state != 0)
#define task_is_stopped_or_traced(task)	\
			((task->state & (__TASK_STOPPED | __TASK_TRACED)) != 0)
#define task_contributes_to_load(task)	\
				((task->state & TASK_UNINTERRUPTIBLE) != 0 && \
				 (task->flags & PF_FROZEN) == 0)

#define __set_task_state(tsk, state_value)		\
	do { (tsk)->state = (state_value); } while (0)
#define set_task_state(tsk, state_value)		\
	set_mb((tsk)->state, (state_value))

/*
 * set_current_state() includes a barrier so that the write of current->state
 * is correctly serialised wrt the caller's subsequent test of whether to
 * actually sleep:
 *
 *	set_current_state(TASK_UNINTERRUPTIBLE);
 *	if (do_i_need_to_sleep())
 *		schedule();
 *
 * If the caller does not need such serialisation then use __set_current_state()
 */
#define __set_current_state(state_value)			\
	do { current->state = (state_value); } while (0)
#define set_current_state(state_value)		\
	set_mb(current->state, (state_value))

/* Task command name length */
#define TASK_COMM_LEN 16

#include <linux/spinlock.h>

/*
 * This serializes "schedule()" and also protects
 * the run-queue from deletions/modifications (but
 * _adding_ to the beginning of the run-queue has
 * a separate lock).
 */
extern rwlock_t tasklist_lock;
extern spinlock_t mmlist_lock;

struct task_struct;

#ifdef CONFIG_PROVE_RCU
extern int lockdep_tasklist_lock_is_held(void);
#endif /* #ifdef CONFIG_PROVE_RCU */

extern void sched_init(void);
extern void sched_init_smp(void);
extern asmlinkage void schedule_tail(struct task_struct *prev);
extern void init_idle(struct task_struct *idle, int cpu);
extern void init_idle_bootup_task(struct task_struct *idle);

extern int runqueue_is_locked(int cpu);

#if defined(CONFIG_SMP) && defined(CONFIG_NO_HZ)
extern void select_nohz_load_balancer(int stop_tick);
extern void set_cpu_sd_state_idle(void);
extern int get_nohz_timer_target(void);
#else
static inline void select_nohz_load_balancer(int stop_tick) { }
static inline void set_cpu_sd_state_idle(void) { }
#endif

/*
 * Only dump TASK_* tasks. (0 for all tasks)
 */
extern void show_state_filter(unsigned long state_filter);

static inline void show_state(void)
{
	show_state_filter(0);
}

extern void show_regs(struct pt_regs *);

/*
 * TASK is a pointer to the task whose backtrace we want to see (or NULL for current
 * task), SP is the stack pointer of the first frame that should be shown in the back
 * trace (or NULL if the entire call-chain of the task should be shown).
 */
extern void show_stack(struct task_struct *task, unsigned long *sp);

void io_schedule(void);
long io_schedule_timeout(long timeout);

extern void cpu_init (void);
extern void trap_init(void);
extern void update_process_times(int user);
extern void scheduler_tick(void);

extern void sched_show_task(struct task_struct *p);

#ifdef CONFIG_LOCKUP_DETECTOR
extern void touch_softlockup_watchdog(void);
extern void touch_softlockup_watchdog_sync(void);
extern void touch_all_softlockup_watchdogs(void);
extern int proc_dowatchdog_thresh(struct ctl_table *table, int write,
				  void __user *buffer,
				  size_t *lenp, loff_t *ppos);
extern unsigned int  softlockup_panic;
void lockup_detector_init(void);
#else
static inline void touch_softlockup_watchdog(void)
{
}
static inline void touch_softlockup_watchdog_sync(void)
{
}
static inline void touch_all_softlockup_watchdogs(void)
{
}
static inline void lockup_detector_init(void)
{
}
#endif

#ifdef CONFIG_DETECT_HUNG_TASK
extern unsigned int  sysctl_hung_task_panic;
extern unsigned long sysctl_hung_task_check_count;
extern unsigned long sysctl_hung_task_timeout_secs;
extern unsigned long sysctl_hung_task_warnings;
extern int proc_dohung_task_timeout_secs(struct ctl_table *table, int write,
					 void __user *buffer,
					 size_t *lenp, loff_t *ppos);
#else
/* Avoid need for ifdefs elsewhere in the code */
enum { sysctl_hung_task_timeout_secs = 0 };
#endif

/* Attach to any functions which should be ignored in wchan output. */
#define __sched		__attribute__((__section__(".sched.text")))

/* Linker adds these: start and end of __sched functions */
extern char __sched_text_start[], __sched_text_end[];

/* Is this address in the __sched functions? */
extern int in_sched_functions(unsigned long addr);

#define	MAX_SCHEDULE_TIMEOUT	LONG_MAX
extern signed long schedule_timeout(signed long timeout);
extern signed long schedule_timeout_interruptible(signed long timeout);
extern signed long schedule_timeout_killable(signed long timeout);
extern signed long schedule_timeout_uninterruptible(signed long timeout);
asmlinkage void schedule(void);
extern int mutex_spin_on_owner(struct mutex *lock, struct task_struct *owner);

struct nsproxy;
struct user_namespace;

/*
 * Default maximum number of active map areas, this limits the number of vmas
 * per mm struct. Users can overwrite this number by sysctl but there is a
 * problem.
 *
 * When a program's coredump is generated as ELF format, a section is created
 * per a vma. In ELF, the number of sections is represented in unsigned short.
 * This means the number of sections should be smaller than 65535 at coredump.
 * Because the kernel adds some informative sections to a image of program at
 * generating coredump, we need some margin. The number of extra sections is
 * 1-3 now and depends on arch. We use "5" as safe margin, here.
 */
#define MAPCOUNT_ELF_CORE_MARGIN	(5)
#define DEFAULT_MAX_MAP_COUNT	(USHRT_MAX - MAPCOUNT_ELF_CORE_MARGIN)

extern int sysctl_max_map_count;

#include <linux/aio.h>

#ifdef CONFIG_MMU
extern void arch_pick_mmap_layout(struct mm_struct *mm);
extern unsigned long
arch_get_unmapped_area(struct file *, unsigned long, unsigned long,
		       unsigned long, unsigned long);
extern unsigned long
arch_get_unmapped_area_topdown(struct file *filp, unsigned long addr,
			  unsigned long len, unsigned long pgoff,
			  unsigned long flags);
extern void arch_unmap_area(struct mm_struct *, unsigned long);
extern void arch_unmap_area_topdown(struct mm_struct *, unsigned long);
#else
static inline void arch_pick_mmap_layout(struct mm_struct *mm) {}
#endif


extern void set_dumpable(struct mm_struct *mm, int value);
extern int get_dumpable(struct mm_struct *mm);

/* mm flags */
/* dumpable bits */
#define MMF_DUMPABLE      0  /* core dump is permitted */
#define MMF_DUMP_SECURELY 1  /* core file is readable only by root */

#define MMF_DUMPABLE_BITS 2
#define MMF_DUMPABLE_MASK ((1 << MMF_DUMPABLE_BITS) - 1)

/* coredump filter bits */
#define MMF_DUMP_ANON_PRIVATE	2
#define MMF_DUMP_ANON_SHARED	3
#define MMF_DUMP_MAPPED_PRIVATE	4
#define MMF_DUMP_MAPPED_SHARED	5
#define MMF_DUMP_ELF_HEADERS	6
#define MMF_DUMP_HUGETLB_PRIVATE 7
#define MMF_DUMP_HUGETLB_SHARED  8

#define MMF_DUMP_FILTER_SHIFT	MMF_DUMPABLE_BITS
#define MMF_DUMP_FILTER_BITS	7
#define MMF_DUMP_FILTER_MASK \
	(((1 << MMF_DUMP_FILTER_BITS) - 1) << MMF_DUMP_FILTER_SHIFT)
#define MMF_DUMP_FILTER_DEFAULT \
	((1 << MMF_DUMP_ANON_PRIVATE) |	(1 << MMF_DUMP_ANON_SHARED) |\
	 (1 << MMF_DUMP_HUGETLB_PRIVATE) | MMF_DUMP_MASK_DEFAULT_ELF)

#ifdef CONFIG_CORE_DUMP_DEFAULT_ELF_HEADERS
# define MMF_DUMP_MASK_DEFAULT_ELF	(1 << MMF_DUMP_ELF_HEADERS)
#else
# define MMF_DUMP_MASK_DEFAULT_ELF	0
#endif
					/* leave room for more dump flags */
#define MMF_VM_MERGEABLE	16	/* KSM may merge identical pages */
#define MMF_VM_HUGEPAGE		17	/* set when VM_HUGEPAGE is set on vma */

#define MMF_INIT_MASK		(MMF_DUMPABLE_MASK | MMF_DUMP_FILTER_MASK)

struct sighand_struct {
	atomic_t		count;
	struct k_sigaction	action[_NSIG];
	spinlock_t		siglock;
	wait_queue_head_t	signalfd_wqh;
};

struct pacct_struct {
	int			ac_flag;
	long			ac_exitcode;
	unsigned long		ac_mem;
	cputime_t		ac_utime, ac_stime;
	unsigned long		ac_minflt, ac_majflt;
};

struct cpu_itimer {
	cputime_t expires;
	cputime_t incr;
	u32 error;
	u32 incr_error;
};

/**
 * struct task_cputime - collected CPU time counts
 * @utime:		time spent in user mode, in &cputime_t units
 * @stime:		time spent in kernel mode, in &cputime_t units
 * @sum_exec_runtime:	total time spent on the CPU, in nanoseconds
 *
 * This structure groups together three kinds of CPU time that are
 * tracked for threads and thread groups.  Most things considering
 * CPU time want to group these counts together and treat all three
 * of them in parallel.
 */
struct task_cputime {
	cputime_t utime;
	cputime_t stime;
	unsigned long long sum_exec_runtime;
};
/* Alternate field names when used to cache expirations. */
#define prof_exp	stime
#define virt_exp	utime
#define sched_exp	sum_exec_runtime

#define INIT_CPUTIME	\
	(struct task_cputime) {					\
		.utime = 0,					\
		.stime = 0,					\
		.sum_exec_runtime = 0,				\
	}

/*
 * Disable preemption until the scheduler is running.
 * Reset by start_kernel()->sched_init()->init_idle().
 *
 * We include PREEMPT_ACTIVE to avoid cond_resched() from working
 * before the scheduler is active -- see should_resched().
 */
#define INIT_PREEMPT_COUNT	(1 + PREEMPT_ACTIVE)

/**
 * struct thread_group_cputimer - thread group interval timer counts
 * @cputime:		thread group interval timers.
 * @running:		non-zero when there are timers running and
 * 			@cputime receives updates.
 * @lock:		lock for fields in this struct.
 *
 * This structure contains the version of task_cputime, above, that is
 * used for thread group CPU timer calculations.
 */
struct thread_group_cputimer {
	struct task_cputime cputime;
	int running;
	raw_spinlock_t lock;
};

#include <linux/rwsem.h>
struct autogroup;

/*
 * NOTE! "signal_struct" does not have its own
 * locking, because a shared signal_struct always
 * implies a shared sighand_struct, so locking
 * sighand_struct is always a proper superset of
 * the locking of signal_struct.
 */
struct signal_struct {
	atomic_t		sigcnt;
	atomic_t		live;
	int			nr_threads;

	wait_queue_head_t	wait_chldexit;	/* for wait4() */

	/* current thread group signal load-balancing target: */
	struct task_struct	*curr_target;

	/* shared signal handling: */
	struct sigpending	shared_pending;

	/* thread group exit support */
	int			group_exit_code;
	/* overloaded:
	 * - notify group_exit_task when ->count is equal to notify_count
	 * - everyone except group_exit_task is stopped during signal delivery
	 *   of fatal signals, group_exit_task processes the signal.
	 */
	int			notify_count;
	struct task_struct	*group_exit_task;

	/* thread group stop support, overloads group_exit_code too */
	int			group_stop_count;
	unsigned int		flags; /* see SIGNAL_* flags below */

	/* POSIX.1b Interval Timers */
	struct list_head posix_timers;

	/* ITIMER_REAL timer for the process */
	struct hrtimer real_timer;
	struct pid *leader_pid;
	ktime_t it_real_incr;

	/*
	 * ITIMER_PROF and ITIMER_VIRTUAL timers for the process, we use
	 * CPUCLOCK_PROF and CPUCLOCK_VIRT for indexing array as these
	 * values are defined to 0 and 1 respectively
	 */
	struct cpu_itimer it[2];

	/*
	 * Thread group totals for process CPU timers.
	 * See thread_group_cputimer(), et al, for details.
	 */
	struct thread_group_cputimer cputimer;

	/* Earliest-expiration cache. */
	struct task_cputime cputime_expires;

	struct list_head cpu_timers[3];

	struct pid *tty_old_pgrp;

	/* boolean value for session group leader */
	int leader;

	struct tty_struct *tty; /* NULL if no tty */

#ifdef CONFIG_SCHED_AUTOGROUP
	struct autogroup *autogroup;
#endif
	/*
	 * Cumulative resource counters for dead threads in the group,
	 * and for reaped dead child processes forked by this group.
	 * Live threads maintain their own counters and add to these
	 * in __exit_signal, except for the group leader.
	 */
	cputime_t utime, stime, cutime, cstime;
	cputime_t gtime;
	cputime_t cgtime;
#ifndef CONFIG_VIRT_CPU_ACCOUNTING
	cputime_t prev_utime, prev_stime;
#endif
	unsigned long nvcsw, nivcsw, cnvcsw, cnivcsw;
	unsigned long min_flt, maj_flt, cmin_flt, cmaj_flt;
	unsigned long inblock, oublock, cinblock, coublock;
	unsigned long maxrss, cmaxrss;
	struct task_io_accounting ioac;

	/*
	 * Cumulative ns of schedule CPU time fo dead threads in the
	 * group, not including a zombie group leader, (This only differs
	 * from jiffies_to_ns(utime + stime) if sched_clock uses something
	 * other than jiffies.)
	 */
	unsigned long long sum_sched_runtime;

	/*
	 * We don't bother to synchronize most readers of this at all,
	 * because there is no reader checking a limit that actually needs
	 * to get both rlim_cur and rlim_max atomically, and either one
	 * alone is a single word that can safely be read normally.
	 * getrlimit/setrlimit use task_lock(current->group_leader) to
	 * protect this instead of the siglock, because they really
	 * have no need to disable irqs.
	 */
	struct rlimit rlim[RLIM_NLIMITS];

#ifdef CONFIG_BSD_PROCESS_ACCT
	struct pacct_struct pacct;	/* per-process accounting information */
#endif
#ifdef CONFIG_TASKSTATS
	struct taskstats *stats;
#endif
#ifdef CONFIG_AUDIT
	unsigned audit_tty;
	struct tty_audit_buf *tty_audit_buf;
#endif
#ifdef CONFIG_CGROUPS
	/*
	 * group_rwsem prevents new tasks from entering the threadgroup and
	 * member tasks from exiting,a more specifically, setting of
	 * PF_EXITING.  fork and exit paths are protected with this rwsem
	 * using threadgroup_change_begin/end().  Users which require
	 * threadgroup to remain stable should use threadgroup_[un]lock()
	 * which also takes care of exec path.  Currently, cgroup is the
	 * only user.
	 */
	struct rw_semaphore group_rwsem;
#endif

	int oom_adj;		/* OOM kill score adjustment (bit shift) */
	int oom_score_adj;	/* OOM kill score adjustment */
	int oom_score_adj_min;	/* OOM kill score adjustment minimum value.
				 * Only settable by CAP_SYS_RESOURCE. */

	struct mutex cred_guard_mutex;	/* guard against foreign influences on
					 * credential calculations
					 * (notably. ptrace) */
};

/* Context switch must be unlocked if interrupts are to be enabled */
#ifdef __ARCH_WANT_INTERRUPTS_ON_CTXSW
# define __ARCH_WANT_UNLOCKED_CTXSW
#endif

/*
 * Bits in flags field of signal_struct.
 */
#define SIGNAL_STOP_STOPPED	0x00000001 /* job control stop in effect */
#define SIGNAL_STOP_CONTINUED	0x00000002 /* SIGCONT since WCONTINUED reap */
#define SIGNAL_GROUP_EXIT	0x00000004 /* group exit in progress */
/*
 * Pending notifications to parent.
 */
#define SIGNAL_CLD_STOPPED	0x00000010
#define SIGNAL_CLD_CONTINUED	0x00000020
#define SIGNAL_CLD_MASK		(SIGNAL_CLD_STOPPED|SIGNAL_CLD_CONTINUED)

#define SIGNAL_UNKILLABLE	0x00000040 /* for init: ignore fatal signals */

/* If true, all threads except ->group_exit_task have pending SIGKILL */
static inline int signal_group_exit(const struct signal_struct *sig)
{
	return	(sig->flags & SIGNAL_GROUP_EXIT) ||
		(sig->group_exit_task != NULL);
}

/*
 * Some day this will be a full-fledged user tracking system..
 */
struct user_struct {
	atomic_t __count;	/* reference count */
	atomic_t processes;	/* How many processes does this user have? */
	atomic_t files;		/* How many open files does this user have? */
	atomic_t sigpending;	/* How many pending signals does this user have? */
#ifdef CONFIG_INOTIFY_USER
	atomic_t inotify_watches; /* How many inotify watches does this user have? */
	atomic_t inotify_devs;	/* How many inotify devs does this user have opened? */
#endif
#ifdef CONFIG_FANOTIFY
	atomic_t fanotify_listeners;
#endif
#ifdef CONFIG_EPOLL
	atomic_long_t epoll_watches; /* The number of file descriptors currently watched */
#endif
#ifdef CONFIG_POSIX_MQUEUE
	/* protected by mq_lock	*/
	unsigned long mq_bytes;	/* How many bytes can be allocated to mqueue? */
#endif
	unsigned long locked_shm; /* How many pages of mlocked shm ? */

#ifdef CONFIG_KEYS
	struct key *uid_keyring;	/* UID specific keyring */
	struct key *session_keyring;	/* UID's default session keyring */
#endif

	/* Hash table maintenance information */
	struct hlist_node uidhash_node;
	uid_t uid;
	struct user_namespace *user_ns;

#ifdef CONFIG_PERF_EVENTS
	atomic_long_t locked_vm;
#endif
};

extern int uids_sysfs_init(void);

extern struct user_struct *find_user(uid_t);

extern struct user_struct root_user;
#define INIT_USER (&root_user)


struct backing_dev_info;
struct reclaim_state;

#if defined(CONFIG_SCHEDSTATS) || defined(CONFIG_TASK_DELAY_ACCT)
struct sched_info {
	/* cumulative counters */
	unsigned long pcount;	      /* # of times run on this cpu */
	unsigned long long run_delay; /* time spent waiting on a runqueue */

	/* timestamps */
	unsigned long long last_arrival,/* when we last ran on a cpu */
			   last_queued;	/* when we were last queued to run */
};
#endif /* defined(CONFIG_SCHEDSTATS) || defined(CONFIG_TASK_DELAY_ACCT) */

#ifdef CONFIG_TASK_DELAY_ACCT
struct task_delay_info {
	spinlock_t	lock;
	unsigned int	flags;	/* Private per-task flags */

	/* For each stat XXX, add following, aligned appropriately
	 *
	 * struct timespec XXX_start, XXX_end;
	 * u64 XXX_delay;
	 * u32 XXX_count;
	 *
	 * Atomicity of updates to XXX_delay, XXX_count protected by
	 * single lock above (split into XXX_lock if contention is an issue).
	 */

	/*
	 * XXX_count is incremented on every XXX operation, the delay
	 * associated with the operation is added to XXX_delay.
	 * XXX_delay contains the accumulated delay time in nanoseconds.
	 */
	struct timespec blkio_start, blkio_end;	/* Shared by blkio, swapin */
	u64 blkio_delay;	/* wait for sync block io completion */
	u64 swapin_delay;	/* wait for swapin block io completion */
	u32 blkio_count;	/* total count of the number of sync block */
				/* io operations performed */
	u32 swapin_count;	/* total count of the number of swapin block */
				/* io operations performed */

	struct timespec freepages_start, freepages_end;
	u64 freepages_delay;	/* wait for memory reclaim */
	u32 freepages_count;	/* total count of memory reclaim */
};
#endif	/* CONFIG_TASK_DELAY_ACCT */

static inline int sched_info_on(void)
{
#ifdef CONFIG_SCHEDSTATS
	return 1;
#elif defined(CONFIG_TASK_DELAY_ACCT)
	extern int delayacct_on;
	return delayacct_on;
#else
	return 0;
#endif
}

enum cpu_idle_type {
	CPU_IDLE,
	CPU_NOT_IDLE,
	CPU_NEWLY_IDLE,
	CPU_MAX_IDLE_TYPES
};

/*
 * Increase resolution of nice-level calculations for 64-bit architectures.
 * The extra resolution improves shares distribution and load balancing of
 * low-weight task groups (eg. nice +19 on an autogroup), deeper taskgroup
 * hierarchies, especially on larger systems. This is not a user-visible change
 * and does not change the user-interface for setting shares/weights.
 *
 * We increase resolution only if we have enough bits to allow this increased
 * resolution (i.e. BITS_PER_LONG > 32). The costs for increasing resolution
 * when BITS_PER_LONG <= 32 are pretty high and the returns do not justify the
 * increased costs.
 */
#if 0 /* BITS_PER_LONG > 32 -- currently broken: it increases power usage under light load  */
# define SCHED_LOAD_RESOLUTION	10
# define scale_load(w)		((w) << SCHED_LOAD_RESOLUTION)
# define scale_load_down(w)	((w) >> SCHED_LOAD_RESOLUTION)
#else
# define SCHED_LOAD_RESOLUTION	0
# define scale_load(w)		(w)
# define scale_load_down(w)	(w)
#endif

#define SCHED_LOAD_SHIFT	(10 + SCHED_LOAD_RESOLUTION)
#define SCHED_LOAD_SCALE	(1L << SCHED_LOAD_SHIFT)

/*
 * Increase resolution of cpu_power calculations
 */
#define SCHED_POWER_SHIFT	10
#define SCHED_POWER_SCALE	(1L << SCHED_POWER_SHIFT)

/*
 * sched-domains (multiprocessor balancing) declarations:
 */
#ifdef CONFIG_SMP
#define SD_LOAD_BALANCE		0x0001	/* Do load balancing on this domain. */
#define SD_BALANCE_NEWIDLE	0x0002	/* Balance when about to become idle */
#define SD_BALANCE_EXEC		0x0004	/* Balance on exec */
#define SD_BALANCE_FORK		0x0008	/* Balance on fork, clone */
#define SD_BALANCE_WAKE		0x0010  /* Balance on wakeup */
#define SD_WAKE_AFFINE		0x0020	/* Wake task to waking CPU */
#define SD_PREFER_LOCAL		0x0040  /* Prefer to keep tasks local to this domain */
#define SD_SHARE_CPUPOWER	0x0080	/* Domain members share cpu power */
#define SD_POWERSAVINGS_BALANCE	0x0100	/* Balance for power savings */
#define SD_SHARE_PKG_RESOURCES	0x0200	/* Domain members share cpu pkg resources */
#define SD_SERIALIZE		0x0400	/* Only a single load balancing instance */
#define SD_ASYM_PACKING		0x0800  /* Place busy groups earlier in the domain */
#define SD_PREFER_SIBLING	0x1000	/* Prefer to place tasks in a sibling domain */
#define SD_OVERLAP		0x2000	/* sched_domains of this level overlap */

enum powersavings_balance_level {
	POWERSAVINGS_BALANCE_NONE = 0,  /* No power saving load balance */
	POWERSAVINGS_BALANCE_BASIC,	/* Fill one thread/core/package
					 * first for long running threads
					 */
	POWERSAVINGS_BALANCE_WAKEUP,	/* Also bias task wakeups to semi-idle
					 * cpu package for power savings
					 */
	MAX_POWERSAVINGS_BALANCE_LEVELS
};

extern int sched_mc_power_savings, sched_smt_power_savings;

static inline int sd_balance_for_mc_power(void)
{
	if (sched_smt_power_savings)
		return SD_POWERSAVINGS_BALANCE;

	if (!sched_mc_power_savings)
		return SD_PREFER_SIBLING;

	return 0;
}

static inline int sd_balance_for_package_power(void)
{
	if (sched_mc_power_savings | sched_smt_power_savings)
		return SD_POWERSAVINGS_BALANCE;

	return SD_PREFER_SIBLING;
}

extern int __weak arch_sd_sibiling_asym_packing(void);

/*
 * Optimise SD flags for power savings:
 * SD_BALANCE_NEWIDLE helps aggressive task consolidation and power savings.
 * Keep default SD flags if sched_{smt,mc}_power_saving=0
 */

static inline int sd_power_saving_flags(void)
{
	if (sched_mc_power_savings | sched_smt_power_savings)
		return SD_BALANCE_NEWIDLE;

	return 0;
}

struct sched_group_power {
	atomic_t ref;
	/*
	 * CPU power of this group, SCHED_LOAD_SCALE being max power for a
	 * single CPU.
	 */
	unsigned int power, power_orig;
	/*
	 * Number of busy cpus in this group.
	 */
	atomic_t nr_busy_cpus;
};

struct sched_group {
	struct sched_group *next;	/* Must be a circular list */
	atomic_t ref;

	unsigned int group_weight;
	struct sched_group_power *sgp;

	/*
	 * The CPUs this group covers.
	 *
	 * NOTE: this field is variable length. (Allocated dynamically
	 * by attaching extra space to the end of the structure,
	 * depending on how many CPUs the kernel has booted up with)
	 */
	unsigned long cpumask[0];
};

static inline struct cpumask *sched_group_cpus(struct sched_group *sg)
{
	return to_cpumask(sg->cpumask);
}

/**
 * group_first_cpu - Returns the first cpu in the cpumask of a sched_group.
 * @group: The group whose first cpu is to be returned.
 */
static inline unsigned int group_first_cpu(struct sched_group *group)
{
	return cpumask_first(sched_group_cpus(group));
}

struct sched_domain_attr {
	int relax_domain_level;
};

#define SD_ATTR_INIT	(struct sched_domain_attr) {	\
	.relax_domain_level = -1,			\
}

extern int sched_domain_level_max;

struct sched_domain {
	/* These fields must be setup */
	struct sched_domain *parent;	/* top domain must be null terminated */
	struct sched_domain *child;	/* bottom domain must be null terminated */
	struct sched_group *groups;	/* the balancing groups of the domain */
	unsigned long min_interval;	/* Minimum balance interval ms */
	unsigned long max_interval;	/* Maximum balance interval ms */
	unsigned int busy_factor;	/* less balancing by factor if busy */
	unsigned int imbalance_pct;	/* No balance until over watermark */
	unsigned int cache_nice_tries;	/* Leave cache hot tasks for # tries */
	unsigned int busy_idx;
	unsigned int idle_idx;
	unsigned int newidle_idx;
	unsigned int wake_idx;
	unsigned int forkexec_idx;
	unsigned int smt_gain;
	int flags;			/* See SD_* */
	int level;

	/* Runtime fields. */
	unsigned long last_balance;	/* init to jiffies. units in jiffies */
	unsigned int balance_interval;	/* initialise to 1. units in ms. */
	unsigned int nr_balance_failed; /* initialise to 0 */

	u64 last_update;

#ifdef CONFIG_SCHEDSTATS
	/* load_balance() stats */
	unsigned int lb_count[CPU_MAX_IDLE_TYPES];
	unsigned int lb_failed[CPU_MAX_IDLE_TYPES];
	unsigned int lb_balanced[CPU_MAX_IDLE_TYPES];
	unsigned int lb_imbalance[CPU_MAX_IDLE_TYPES];
	unsigned int lb_gained[CPU_MAX_IDLE_TYPES];
	unsigned int lb_hot_gained[CPU_MAX_IDLE_TYPES];
	unsigned int lb_nobusyg[CPU_MAX_IDLE_TYPES];
	unsigned int lb_nobusyq[CPU_MAX_IDLE_TYPES];

	/* Active load balancing */
	unsigned int alb_count;
	unsigned int alb_failed;
	unsigned int alb_pushed;

	/* SD_BALANCE_EXEC stats */
	unsigned int sbe_count;
	unsigned int sbe_balanced;
	unsigned int sbe_pushed;

	/* SD_BALANCE_FORK stats */
	unsigned int sbf_count;
	unsigned int sbf_balanced;
	unsigned int sbf_pushed;

	/* try_to_wake_up() stats */
	unsigned int ttwu_wake_remote;
	unsigned int ttwu_move_affine;
	unsigned int ttwu_move_balance;
#endif
#ifdef CONFIG_SCHED_DEBUG
	char *name;
#endif
	union {
		void *private;		/* used during construction */
		struct rcu_head rcu;	/* used during destruction */
	};

	unsigned int span_weight;
	/*
	 * Span of all CPUs in this domain.
	 *
	 * NOTE: this field is variable length. (Allocated dynamically
	 * by attaching extra space to the end of the structure,
	 * depending on how many CPUs the kernel has booted up with)
	 */
	unsigned long span[0];
};

static inline struct cpumask *sched_domain_span(struct sched_domain *sd)
{
	return to_cpumask(sd->span);
}

extern void partition_sched_domains(int ndoms_new, cpumask_var_t doms_new[],
				    struct sched_domain_attr *dattr_new);

/* Allocate an array of sched domains, for partition_sched_domains(). */
cpumask_var_t *alloc_sched_domains(unsigned int ndoms);
void free_sched_domains(cpumask_var_t doms[], unsigned int ndoms);

/* Test a flag in parent sched domain */
static inline int test_sd_parent(struct sched_domain *sd, int flag)
{
	if (sd->parent && (sd->parent->flags & flag))
		return 1;

	return 0;
}

unsigned long default_scale_freq_power(struct sched_domain *sd, int cpu);
unsigned long default_scale_smt_power(struct sched_domain *sd, int cpu);

#else /* CONFIG_SMP */

struct sched_domain_attr;

static inline void
partition_sched_domains(int ndoms_new, cpumask_var_t doms_new[],
			struct sched_domain_attr *dattr_new)
{
}
#endif	/* !CONFIG_SMP */


struct io_context;			/* See blkdev.h */


#ifdef ARCH_HAS_PREFETCH_SWITCH_STACK
extern void prefetch_stack(struct task_struct *t);
#else
static inline void prefetch_stack(struct task_struct *t) { }
#endif

struct audit_context;		/* See audit.c */
struct mempolicy;
struct pipe_inode_info;
struct uts_namespace;

struct rq;
struct sched_domain;

/*
 * wake flags
 */
#define WF_SYNC		0x01		/* waker goes to sleep after wakup */
#define WF_FORK		0x02		/* child wakeup after fork */
#define WF_MIGRATED	0x04		/* internal use, task got migrated */

#define ENQUEUE_WAKEUP		1
#define ENQUEUE_HEAD		2
#ifdef CONFIG_SMP
#define ENQUEUE_WAKING		4	/* sched_class::task_waking was called */
#else
#define ENQUEUE_WAKING		0
#endif

#define DEQUEUE_SLEEP		1

struct sched_class {
	const struct sched_class *next;

	void (*enqueue_task) (struct rq *rq, struct task_struct *p, int flags);
	void (*dequeue_task) (struct rq *rq, struct task_struct *p, int flags);
	void (*yield_task) (struct rq *rq);
	bool (*yield_to_task) (struct rq *rq, struct task_struct *p, bool preempt);

	void (*check_preempt_curr) (struct rq *rq, struct task_struct *p, int flags);

	struct task_struct * (*pick_next_task) (struct rq *rq);
	void (*put_prev_task) (struct rq *rq, struct task_struct *p);

#ifdef CONFIG_SMP
	int  (*select_task_rq)(struct task_struct *p, int sd_flag, int flags);

	void (*pre_schedule) (struct rq *this_rq, struct task_struct *task);
	void (*post_schedule) (struct rq *this_rq);
	void (*task_waking) (struct task_struct *task);
	void (*task_woken) (struct rq *this_rq, struct task_struct *task);

	void (*set_cpus_allowed)(struct task_struct *p,
				 const struct cpumask *newmask);

	void (*rq_online)(struct rq *rq);
	void (*rq_offline)(struct rq *rq);
#endif

	void (*set_curr_task) (struct rq *rq);
	void (*task_tick) (struct rq *rq, struct task_struct *p, int queued);
	void (*task_fork) (struct task_struct *p);

	void (*switched_from) (struct rq *this_rq, struct task_struct *task);
	void (*switched_to) (struct rq *this_rq, struct task_struct *task);
	void (*prio_changed) (struct rq *this_rq, struct task_struct *task,
			     int oldprio);

	unsigned int (*get_rr_interval) (struct rq *rq,
					 struct task_struct *task);

#ifdef CONFIG_FAIR_GROUP_SCHED
	void (*task_move_group) (struct task_struct *p, int on_rq);
#endif
};

struct load_weight {
	unsigned long weight, inv_weight;
};

#ifdef CONFIG_SCHEDSTATS
struct sched_statistics {
	u64			wait_start;
	u64			wait_max;
	u64			wait_count;
	u64			wait_sum;
	u64			iowait_count;
	u64			iowait_sum;

	u64			sleep_start;
	u64			sleep_max;
	s64			sum_sleep_runtime;

	u64			block_start;
	u64			block_max;
	u64			exec_max;
	u64			slice_max;

	u64			nr_migrations_cold;
	u64			nr_failed_migrations_affine;
	u64			nr_failed_migrations_running;
	u64			nr_failed_migrations_hot;
	u64			nr_forced_migrations;

	u64			nr_wakeups;
	u64			nr_wakeups_sync;
	u64			nr_wakeups_migrate;
	u64			nr_wakeups_local;
	u64			nr_wakeups_remote;
	u64			nr_wakeups_affine;
	u64			nr_wakeups_affine_attempts;
	u64			nr_wakeups_passive;
	u64			nr_wakeups_idle;
};
#endif

struct sched_entity {
	struct load_weight	load;		/* for load-balancing */
	struct rb_node		run_node;
	struct list_head	group_node;
	unsigned int		on_rq;

	u64			exec_start;
	u64			sum_exec_runtime;
	u64			vruntime;
	u64			prev_sum_exec_runtime;

	u64			nr_migrations;

#ifdef CONFIG_SCHEDSTATS
	struct sched_statistics statistics;
#endif

#ifdef CONFIG_FAIR_GROUP_SCHED
	struct sched_entity	*parent;
	/* rq on which this entity is (to be) queued: */
	struct cfs_rq		*cfs_rq;
	/* rq "owned" by this entity/group: */
	struct cfs_rq		*my_q;
#endif
};

struct sched_rt_entity {
	struct list_head run_list;
	unsigned long timeout;
	unsigned int time_slice;
	int nr_cpus_allowed;

	struct sched_rt_entity *back;
#ifdef CONFIG_RT_GROUP_SCHED
	struct sched_rt_entity	*parent;
	/* rq on which this entity is (to be) queued: */
	struct rt_rq		*rt_rq;
	/* rq "owned" by this entity/group: */
	struct rt_rq		*my_q;
#endif
};

struct rcu_node;

enum perf_event_task_context {
	perf_invalid_context = -1,
	perf_hw_context = 0,
	perf_sw_context,
	perf_nr_task_contexts,
};

struct task_struct {
	volatile long state;	/* -1 unrunnable, 0 runnable, >0 stopped */
	void *stack;
	atomic_t usage;
	unsigned int flags;	/* per process flags, defined below */
	unsigned int ptrace;

#ifdef CONFIG_SMP
	struct llist_node wake_entry;
	int on_cpu;
#endif
	int on_rq;

	int prio, static_prio, normal_prio;
	unsigned int rt_priority;
	const struct sched_class *sched_class;
	struct sched_entity se;
	struct sched_rt_entity rt;

#ifdef CONFIG_PREEMPT_NOTIFIERS
	/* list of struct preempt_notifier: */
	struct hlist_head preempt_notifiers;
#endif

	/*
	 * fpu_counter contains the number of consecutive context switches
	 * that the FPU is used. If this is over a threshold, the lazy fpu
	 * saving becomes unlazy to save the trap. This is an unsigned char
	 * so that after 256 times the counter wraps and the behavior turns
	 * lazy again; this to deal with bursty apps that only use FPU for
	 * a short time
	 */
	unsigned char fpu_counter;
#ifdef CONFIG_BLK_DEV_IO_TRACE
	unsigned int btrace_seq;
#endif

	unsigned int policy;
	cpumask_t cpus_allowed;

#ifdef CONFIG_PREEMPT_RCU
	int rcu_read_lock_nesting;
	char rcu_read_unlock_special;
	struct list_head rcu_node_entry;
#endif /* #ifdef CONFIG_PREEMPT_RCU */
#ifdef CONFIG_TREE_PREEMPT_RCU
	struct rcu_node *rcu_blocked_node;
#endif /* #ifdef CONFIG_TREE_PREEMPT_RCU */
#ifdef CONFIG_RCU_BOOST
	struct rt_mutex *rcu_boost_mutex;
#endif /* #ifdef CONFIG_RCU_BOOST */

#if defined(CONFIG_SCHEDSTATS) || defined(CONFIG_TASK_DELAY_ACCT)
	struct sched_info sched_info;
#endif

	struct list_head tasks;
#ifdef CONFIG_SMP
	struct plist_node pushable_tasks;
#endif

	struct mm_struct *mm, *active_mm;
#ifdef CONFIG_COMPAT_BRK
	unsigned brk_randomized:1;
#endif
#if defined(SPLIT_RSS_COUNTING)
	struct task_rss_stat	rss_stat;
#endif
/* task state */
	int exit_state;
	int exit_code, exit_signal;
	int pdeath_signal;  /*  The signal sent when the parent dies  */
	unsigned int jobctl;	/* JOBCTL_*, siglock protected */
	/* ??? */
	unsigned int personality;
	unsigned did_exec:1;
	unsigned in_execve:1;	/* Tell the LSMs that the process is doing an
				 * execve */
	unsigned in_iowait:1;


	/* Revert to default priority/policy when forking */
	unsigned sched_reset_on_fork:1;
	unsigned sched_contributes_to_load:1;

	pid_t pid;
	pid_t tgid;

#ifdef CONFIG_CC_STACKPROTECTOR
	/* Canary value for the -fstack-protector gcc feature */
	unsigned long stack_canary;
#endif

	/* 
	 * pointers to (original) parent process, youngest child, younger sibling,
	 * older sibling, respectively.  (p->father can be replaced with 
	 * p->real_parent->pid)
	 */
	struct task_struct __rcu *real_parent; /* real parent process */
	struct task_struct __rcu *parent; /* recipient of SIGCHLD, wait4() reports */
	/*
	 * children/sibling forms the list of my natural children
	 */
	struct list_head children;	/* list of my children */
	struct list_head sibling;	/* linkage in my parent's children list */
	struct task_struct *group_leader;	/* threadgroup leader */

	/*
	 * ptraced is the list of tasks this task is using ptrace on.
	 * This includes both natural children and PTRACE_ATTACH targets.
	 * p->ptrace_entry is p's link on the p->parent->ptraced list.
	 */
	struct list_head ptraced;
	struct list_head ptrace_entry;

	/* PID/PID hash table linkage. */
	struct pid_link pids[PIDTYPE_MAX];
	struct list_head thread_group;

	struct completion *vfork_done;		/* for vfork() */
	int __user *set_child_tid;		/* CLONE_CHILD_SETTID */
	int __user *clear_child_tid;		/* CLONE_CHILD_CLEARTID */

	cputime_t utime, stime, utimescaled, stimescaled;
	cputime_t gtime;
#ifndef CONFIG_VIRT_CPU_ACCOUNTING
	cputime_t prev_utime, prev_stime;
#endif
	unsigned long nvcsw, nivcsw; /* context switch counts */
	struct timespec start_time; 		/* monotonic time */
	struct timespec real_start_time;	/* boot based time */
/* mm fault and swap info: this can arguably be seen as either mm-specific or thread-specific */
	unsigned long min_flt, maj_flt;

	struct task_cputime cputime_expires;
	struct list_head cpu_timers[3];

/* process credentials */
	const struct cred __rcu *real_cred; /* objective and real subjective task
					 * credentials (COW) */
	const struct cred __rcu *cred;	/* effective (overridable) subjective task
					 * credentials (COW) */
	struct cred *replacement_session_keyring; /* for KEYCTL_SESSION_TO_PARENT */

	char comm[TASK_COMM_LEN]; /* executable name excluding path
				     - access with [gs]et_task_comm (which lock
				       it with task_lock())
				     - initialized normally by setup_new_exec */
/* file system info */
	int link_count, total_link_count;
#ifdef CONFIG_SYSVIPC
/* ipc stuff */
	struct sysv_sem sysvsem;
#endif
#ifdef CONFIG_DETECT_HUNG_TASK
/* hung task detection */
	unsigned long last_switch_count;
#endif
/* CPU-specific state of this task */
	struct thread_struct thread;
/* filesystem information */
	struct fs_struct *fs;
/* open file information */
	struct files_struct *files;
/* namespaces */
	struct nsproxy *nsproxy;
/* signal handlers */
	struct signal_struct *signal;
	struct sighand_struct *sighand;

	sigset_t blocked, real_blocked;
	sigset_t saved_sigmask;	/* restored if set_restore_sigmask() was used */
	struct sigpending pending;

	unsigned long sas_ss_sp;
	size_t sas_ss_size;
	int (*notifier)(void *priv);
	void *notifier_data;
	sigset_t *notifier_mask;
	struct audit_context *audit_context;
#ifdef CONFIG_AUDITSYSCALL
	uid_t loginuid;
	unsigned int sessionid;
#endif
	seccomp_t seccomp;

/* Thread group tracking */
   	u32 parent_exec_id;
   	u32 self_exec_id;
/* Protection of (de-)allocation: mm, files, fs, tty, keyrings, mems_allowed,
 * mempolicy */
	spinlock_t alloc_lock;

#ifdef CONFIG_GENERIC_HARDIRQS
	/* IRQ handler threads */
	struct irqaction *irqaction;
#endif

	/* Protection of the PI data structures: */
	raw_spinlock_t pi_lock;

#ifdef CONFIG_RT_MUTEXES
	/* PI waiters blocked on a rt_mutex held by this task */
	struct plist_head pi_waiters;
	/* Deadlock detection and priority inheritance handling */
	struct rt_mutex_waiter *pi_blocked_on;
#endif

#ifdef CONFIG_DEBUG_MUTEXES
	/* mutex deadlock detection */
	struct mutex_waiter *blocked_on;
#endif
#ifdef CONFIG_TRACE_IRQFLAGS
	unsigned int irq_events;
	unsigned long hardirq_enable_ip;
	unsigned long hardirq_disable_ip;
	unsigned int hardirq_enable_event;
	unsigned int hardirq_disable_event;
	int hardirqs_enabled;
	int hardirq_context;
	unsigned long softirq_disable_ip;
	unsigned long softirq_enable_ip;
	unsigned int softirq_disable_event;
	unsigned int softirq_enable_event;
	int softirqs_enabled;
	int softirq_context;
#endif
#ifdef CONFIG_LOCKDEP
# define MAX_LOCK_DEPTH 48UL
	u64 curr_chain_key;
	int lockdep_depth;
	unsigned int lockdep_recursion;
	struct held_lock held_locks[MAX_LOCK_DEPTH];
	gfp_t lockdep_reclaim_gfp;
#endif

/* journalling filesystem info */
	void *journal_info;

/* stacked block device info */
	struct bio_list *bio_list;

#ifdef CONFIG_BLOCK
/* stack plugging */
	struct blk_plug *plug;
#endif

/* VM state */
	struct reclaim_state *reclaim_state;

	struct backing_dev_info *backing_dev_info;

	struct io_context *io_context;

	unsigned long ptrace_message;
	siginfo_t *last_siginfo; /* For ptrace use.  */
	struct task_io_accounting ioac;
#if defined(CONFIG_TASK_XACCT)
	u64 acct_rss_mem1;	/* accumulated rss usage */
	u64 acct_vm_mem1;	/* accumulated virtual memory usage */
	cputime_t acct_timexpd;	/* stime + utime since last update */
#endif
#ifdef CONFIG_CPUSETS
	nodemask_t mems_allowed;	/* Protected by alloc_lock */
	int mems_allowed_change_disable;
	int cpuset_mem_spread_rotor;
	int cpuset_slab_spread_rotor;
#endif
#ifdef CONFIG_CGROUPS
	/* Control Group info protected by css_set_lock */
	struct css_set __rcu *cgroups;
	/* cg_list protected by css_set_lock and tsk->alloc_lock */
	struct list_head cg_list;
#endif
#ifdef CONFIG_FUTEX
	struct robust_list_head __user *robust_list;
#ifdef CONFIG_COMPAT
	struct compat_robust_list_head __user *compat_robust_list;
#endif
	struct list_head pi_state_list;
	struct futex_pi_state *pi_state_cache;
#endif
#ifdef CONFIG_PERF_EVENTS
	struct perf_event_context *perf_event_ctxp[perf_nr_task_contexts];
	struct mutex perf_event_mutex;
	struct list_head perf_event_list;
#endif
#ifdef CONFIG_NUMA
	struct mempolicy *mempolicy;	/* Protected by alloc_lock */
	short il_next;
	short pref_node_fork;
#endif
	struct rcu_head rcu;

	/*
	 * cache last used pipe for splice
	 */
	struct pipe_inode_info *splice_pipe;
#ifdef	CONFIG_TASK_DELAY_ACCT
	struct task_delay_info *delays;
#endif
#ifdef CONFIG_FAULT_INJECTION
	int make_it_fail;
#endif
	/*
	 * when (nr_dirtied >= nr_dirtied_pause), it's time to call
	 * balance_dirty_pages() for some dirty throttling pause
	 */
	int nr_dirtied;
	int nr_dirtied_pause;
	unsigned long dirty_paused_when; /* start of a write-and-pause period */

#ifdef CONFIG_LATENCYTOP
	int latency_record_count;
	struct latency_record latency_record[LT_SAVECOUNT];
#endif
	/*
	 * time slack values; these are used to round up poll() and
	 * select() etc timeout values. These are in nanoseconds.
	 */
	unsigned long timer_slack_ns;
	unsigned long default_timer_slack_ns;

	struct list_head	*scm_work_list;
#ifdef CONFIG_FUNCTION_GRAPH_TRACER
	/* Index of current stored address in ret_stack */
	int curr_ret_stack;
	/* Stack of return addresses for return function tracing */
	struct ftrace_ret_stack	*ret_stack;
	/* time stamp for last schedule */
	unsigned long long ftrace_timestamp;
	/*
	 * Number of functions that haven't been traced
	 * because of depth overrun.
	 */
	atomic_t trace_overrun;
	/* Pause for the tracing */
	atomic_t tracing_graph_pause;
#endif
#ifdef CONFIG_TRACING
	/* state flags for use by tracers */
	unsigned long trace;
	/* bitmask and counter of trace recursion */
	unsigned long trace_recursion;
#endif /* CONFIG_TRACING */
#ifdef CONFIG_CGROUP_MEM_RES_CTLR /* memcg uses this to do batch job */
	struct memcg_batch_info {
		int do_batch;	/* incremented when batch uncharge started */
		struct mem_cgroup *memcg; /* target memcg of uncharge */
		unsigned long nr_pages;	/* uncharged usage */
		unsigned long memsw_nr_pages; /* uncharged mem+swap usage */
	} memcg_batch;
#endif
#ifdef CONFIG_HAVE_HW_BREAKPOINT
	atomic_t ptrace_bp_refcnt;
#endif
};

/* Future-safe accessor for struct task_struct's cpus_allowed. */
#define tsk_cpus_allowed(tsk) (&(tsk)->cpus_allowed)

/*
 * Priority of a process goes from 0..MAX_PRIO-1, valid RT
 * priority is 0..MAX_RT_PRIO-1, and SCHED_NORMAL/SCHED_BATCH
 * tasks are in the range MAX_RT_PRIO..MAX_PRIO-1. Priority
 * values are inverted: lower p->prio value means higher priority.
 *
 * The MAX_USER_RT_PRIO value allows the actual maximum
 * RT priority to be separate from the value exported to
 * user-space.  This allows kernel threads to set their
 * priority to a value higher than any user task. Note:
 * MAX_RT_PRIO must not be smaller than MAX_USER_RT_PRIO.
 */

#define MAX_USER_RT_PRIO	100
#define MAX_RT_PRIO		MAX_USER_RT_PRIO

#define MAX_PRIO		(MAX_RT_PRIO + 40)
#define DEFAULT_PRIO		(MAX_RT_PRIO + 20)

static inline int rt_prio(int prio)
{
	if (unlikely(prio < MAX_RT_PRIO))
		return 1;
	return 0;
}

static inline int rt_task(struct task_struct *p)
{
	return rt_prio(p->prio);
}

static inline struct pid *task_pid(struct task_struct *task)
{
	return task->pids[PIDTYPE_PID].pid;
}

static inline struct pid *task_tgid(struct task_struct *task)
{
	return task->group_leader->pids[PIDTYPE_PID].pid;
}

/*
 * Without tasklist or rcu lock it is not safe to dereference
 * the result of task_pgrp/task_session even if task == current,
 * we can race with another thread doing sys_setsid/sys_setpgid.
 */
static inline struct pid *task_pgrp(struct task_struct *task)
{
	return task->group_leader->pids[PIDTYPE_PGID].pid;
}

static inline struct pid *task_session(struct task_struct *task)
{
	return task->group_leader->pids[PIDTYPE_SID].pid;
}

struct pid_namespace;

/*
 * the helpers to get the task's different pids as they are seen
 * from various namespaces
 *
 * task_xid_nr()     : global id, i.e. the id seen from the init namespace;
 * task_xid_vnr()    : virtual id, i.e. the id seen from the pid namespace of
 *                     current.
 * task_xid_nr_ns()  : id seen from the ns specified;
 *
 * set_task_vxid()   : assigns a virtual id to a task;
 *
 * see also pid_nr() etc in include/linux/pid.h
 */
pid_t __task_pid_nr_ns(struct task_struct *task, enum pid_type type,
			struct pid_namespace *ns);

static inline pid_t task_pid_nr(struct task_struct *tsk)
{
	return tsk->pid;
}

static inline pid_t task_pid_nr_ns(struct task_struct *tsk,
					struct pid_namespace *ns)
{
	return __task_pid_nr_ns(tsk, PIDTYPE_PID, ns);
}

static inline pid_t task_pid_vnr(struct task_struct *tsk)
{
	return __task_pid_nr_ns(tsk, PIDTYPE_PID, NULL);
}


static inline pid_t task_tgid_nr(struct task_struct *tsk)
{
	return tsk->tgid;
}

pid_t task_tgid_nr_ns(struct task_struct *tsk, struct pid_namespace *ns);

static inline pid_t task_tgid_vnr(struct task_struct *tsk)
{
	return pid_vnr(task_tgid(tsk));
}


static inline pid_t task_pgrp_nr_ns(struct task_struct *tsk,
					struct pid_namespace *ns)
{
	return __task_pid_nr_ns(tsk, PIDTYPE_PGID, ns);
}

static inline pid_t task_pgrp_vnr(struct task_struct *tsk)
{
	return __task_pid_nr_ns(tsk, PIDTYPE_PGID, NULL);
}


static inline pid_t task_session_nr_ns(struct task_struct *tsk,
					struct pid_namespace *ns)
{
	return __task_pid_nr_ns(tsk, PIDTYPE_SID, ns);
}

static inline pid_t task_session_vnr(struct task_struct *tsk)
{
	return __task_pid_nr_ns(tsk, PIDTYPE_SID, NULL);
}

/* obsolete, do not use */
static inline pid_t task_pgrp_nr(struct task_struct *tsk)
{
	return task_pgrp_nr_ns(tsk, &init_pid_ns);
}

/**
 * pid_alive - check that a task structure is not stale
 * @p: Task structure to be checked.
 *
 * Test if a process is not yet dead (at most zombie state)
 * If pid_alive fails, then pointers within the task structure
 * can be stale and must not be dereferenced.
 */
static inline int pid_alive(struct task_struct *p)
{
	return p->pids[PIDTYPE_PID].pid != NULL;
}

/**
 * is_global_init - check if a task structure is init
 * @tsk: Task structure to be checked.
 *
 * Check if a task structure is the first user space task the kernel created.
 */
static inline int is_global_init(struct task_struct *tsk)
{
	return tsk->pid == 1;
}

/*
 * is_container_init:
 * check whether in the task is init in its own pid namespace.
 */
extern int is_container_init(struct task_struct *tsk);

extern struct pid *cad_pid;

extern void free_task(struct task_struct *tsk);
#define get_task_struct(tsk) do { atomic_inc(&(tsk)->usage); } while(0)

extern void __put_task_struct(struct task_struct *t);

static inline void put_task_struct(struct task_struct *t)
{
	if (atomic_dec_and_test(&t->usage))
		__put_task_struct(t);
}

extern void task_times(struct task_struct *p, cputime_t *ut, cputime_t *st);
extern void thread_group_times(struct task_struct *p, cputime_t *ut, cputime_t *st);

/*
 * Per process flags
 */
#define PF_STARTING	0x00000002	/* being created */
#define PF_EXITING	0x00000004	/* getting shut down */
#define PF_EXITPIDONE	0x00000008	/* pi exit done on shut down */
#define PF_VCPU		0x00000010	/* I'm a virtual CPU */
#define PF_WQ_WORKER	0x00000020	/* I'm a workqueue worker */
#define PF_FORKNOEXEC	0x00000040	/* forked but didn't exec */
#define PF_MCE_PROCESS  0x00000080      /* process policy on mce errors */
#define PF_SUPERPRIV	0x00000100	/* used super-user privileges */
#define PF_DUMPCORE	0x00000200	/* dumped core */
#define PF_SIGNALED	0x00000400	/* killed by a signal */
#define PF_MEMALLOC	0x00000800	/* Allocating memory */
#define PF_NPROC_EXCEEDED 0x00001000	/* set_user noticed that RLIMIT_NPROC was exceeded */
#define PF_USED_MATH	0x00002000	/* if unset the fpu must be initialized before use */
#define PF_NOFREEZE	0x00008000	/* this thread should not be frozen */
#define PF_FROZEN	0x00010000	/* frozen for system suspend */
#define PF_FSTRANS	0x00020000	/* inside a filesystem transaction */
#define PF_KSWAPD	0x00040000	/* I am kswapd */
#define PF_LESS_THROTTLE 0x00100000	/* Throttle me less: I clean memory */
#define PF_KTHREAD	0x00200000	/* I am a kernel thread */
#define PF_RANDOMIZE	0x00400000	/* randomize virtual address space */
#define PF_SWAPWRITE	0x00800000	/* Allowed to write to swap */
#define PF_SPREAD_PAGE	0x01000000	/* Spread page cache over cpuset */
#define PF_SPREAD_SLAB	0x02000000	/* Spread some slab caches over cpuset */
#define PF_THREAD_BOUND	0x04000000	/* Thread bound to specific cpu */
#define PF_MCE_EARLY    0x08000000      /* Early kill for mce process policy */
#define PF_MEMPOLICY	0x10000000	/* Non-default NUMA mempolicy */
#define PF_MUTEX_TESTER	0x20000000	/* Thread belongs to the rt mutex tester */
#define PF_FREEZER_SKIP	0x40000000	/* Freezer should not count it as freezable */

/*
 * Only the _current_ task can read/write to tsk->flags, but other
 * tasks can access tsk->flags in readonly mode for example
 * with tsk_used_math (like during threaded core dumping).
 * There is however an exception to this rule during ptrace
 * or during fork: the ptracer task is allowed to write to the
 * child->flags of its traced child (same goes for fork, the parent
 * can write to the child->flags), because we're guaranteed the
 * child is not running and in turn not changing child->flags
 * at the same time the parent does it.
 */
#define clear_stopped_child_used_math(child) do { (child)->flags &= ~PF_USED_MATH; } while (0)
#define set_stopped_child_used_math(child) do { (child)->flags |= PF_USED_MATH; } while (0)
#define clear_used_math() clear_stopped_child_used_math(current)
#define set_used_math() set_stopped_child_used_math(current)
#define conditional_stopped_child_used_math(condition, child) \
	do { (child)->flags &= ~PF_USED_MATH, (child)->flags |= (condition) ? PF_USED_MATH : 0; } while (0)
#define conditional_used_math(condition) \
	conditional_stopped_child_used_math(condition, current)
#define copy_to_stopped_child_used_math(child) \
	do { (child)->flags &= ~PF_USED_MATH, (child)->flags |= current->flags & PF_USED_MATH; } while (0)
/* NOTE: this will return 0 or PF_USED_MATH, it will never return 1 */
#define tsk_used_math(p) ((p)->flags & PF_USED_MATH)
#define used_math() tsk_used_math(current)

/*
 * task->jobctl flags
 */
#define JOBCTL_STOP_SIGMASK	0xffff	/* signr of the last group stop */

#define JOBCTL_STOP_DEQUEUED_BIT 16	/* stop signal dequeued */
#define JOBCTL_STOP_PENDING_BIT	17	/* task should stop for group stop */
#define JOBCTL_STOP_CONSUME_BIT	18	/* consume group stop count */
#define JOBCTL_TRAP_STOP_BIT	19	/* trap for STOP */
#define JOBCTL_TRAP_NOTIFY_BIT	20	/* trap for NOTIFY */
#define JOBCTL_TRAPPING_BIT	21	/* switching to TRACED */
#define JOBCTL_LISTENING_BIT	22	/* ptracer is listening for events */

#define JOBCTL_STOP_DEQUEUED	(1 << JOBCTL_STOP_DEQUEUED_BIT)
#define JOBCTL_STOP_PENDING	(1 << JOBCTL_STOP_PENDING_BIT)
#define JOBCTL_STOP_CONSUME	(1 << JOBCTL_STOP_CONSUME_BIT)
#define JOBCTL_TRAP_STOP	(1 << JOBCTL_TRAP_STOP_BIT)
#define JOBCTL_TRAP_NOTIFY	(1 << JOBCTL_TRAP_NOTIFY_BIT)
#define JOBCTL_TRAPPING		(1 << JOBCTL_TRAPPING_BIT)
#define JOBCTL_LISTENING	(1 << JOBCTL_LISTENING_BIT)

#define JOBCTL_TRAP_MASK	(JOBCTL_TRAP_STOP | JOBCTL_TRAP_NOTIFY)
#define JOBCTL_PENDING_MASK	(JOBCTL_STOP_PENDING | JOBCTL_TRAP_MASK)

extern bool task_set_jobctl_pending(struct task_struct *task,
				    unsigned int mask);
extern void task_clear_jobctl_trapping(struct task_struct *task);
extern void task_clear_jobctl_pending(struct task_struct *task,
				      unsigned int mask);

#ifdef CONFIG_PREEMPT_RCU

#define RCU_READ_UNLOCK_BLOCKED (1 << 0) /* blocked while in RCU read-side. */
#define RCU_READ_UNLOCK_BOOSTED (1 << 1) /* boosted while in RCU read-side. */
#define RCU_READ_UNLOCK_NEED_QS (1 << 2) /* RCU core needs CPU response. */

static inline void rcu_copy_process(struct task_struct *p)
{
	p->rcu_read_lock_nesting = 0;
	p->rcu_read_unlock_special = 0;
#ifdef CONFIG_TREE_PREEMPT_RCU
	p->rcu_blocked_node = NULL;
#endif /* #ifdef CONFIG_TREE_PREEMPT_RCU */
#ifdef CONFIG_RCU_BOOST
	p->rcu_boost_mutex = NULL;
#endif /* #ifdef CONFIG_RCU_BOOST */
	INIT_LIST_HEAD(&p->rcu_node_entry);
}

#else

static inline void rcu_copy_process(struct task_struct *p)
{
}

#endif

#ifdef CONFIG_SMP
extern void do_set_cpus_allowed(struct task_struct *p,
			       const struct cpumask *new_mask);

extern int set_cpus_allowed_ptr(struct task_struct *p,
				const struct cpumask *new_mask);
#else
static inline void do_set_cpus_allowed(struct task_struct *p,
				      const struct cpumask *new_mask)
{
}
static inline int set_cpus_allowed_ptr(struct task_struct *p,
				       const struct cpumask *new_mask)
{
	if (!cpumask_test_cpu(0, new_mask))
		return -EINVAL;
	return 0;
}
#endif

#ifndef CONFIG_CPUMASK_OFFSTACK
static inline int set_cpus_allowed(struct task_struct *p, cpumask_t new_mask)
{
	return set_cpus_allowed_ptr(p, &new_mask);
}
#endif

/*
 * Do not use outside of architecture code which knows its limitations.
 *
 * sched_clock() has no promise of monotonicity or bounded drift between
 * CPUs, use (which you should not) requires disabling IRQs.
 *
 * Please use one of the three interfaces below.
 */
extern unsigned long long notrace sched_clock(void);
/*
 * See the comment in kernel/sched_clock.c
 */
extern u64 cpu_clock(int cpu);
extern u64 local_clock(void);
extern u64 sched_clock_cpu(int cpu);


extern void sched_clock_init(void);

#ifndef CONFIG_HAVE_UNSTABLE_SCHED_CLOCK
static inline void sched_clock_tick(void)
{
}

static inline void sched_clock_idle_sleep_event(void)
{
}

static inline void sched_clock_idle_wakeup_event(u64 delta_ns)
{
}
#else
/*
 * Architectures can set this to 1 if they have specified
 * CONFIG_HAVE_UNSTABLE_SCHED_CLOCK in their arch Kconfig,
 * but then during bootup it turns out that sched_clock()
 * is reliable after all:
 */
extern int sched_clock_stable;

extern void sched_clock_tick(void);
extern void sched_clock_idle_sleep_event(void);
extern void sched_clock_idle_wakeup_event(u64 delta_ns);
#endif

#ifdef CONFIG_IRQ_TIME_ACCOUNTING
/*
 * An i/f to runtime opt-in for irq time accounting based off of sched_clock.
 * The reason for this explicit opt-in is not to have perf penalty with
 * slow sched_clocks.
 */
extern void enable_sched_clock_irqtime(void);
extern void disable_sched_clock_irqtime(void);
#else
static inline void enable_sched_clock_irqtime(void) {}
static inline void disable_sched_clock_irqtime(void) {}
#endif

extern unsigned long long
task_sched_runtime(struct task_struct *task);

/* sched_exec is called by processes performing an exec */
#ifdef CONFIG_SMP
extern void sched_exec(void);
#else
#define sched_exec()   {}
#endif

extern void sched_clock_idle_sleep_event(void);
extern void sched_clock_idle_wakeup_event(u64 delta_ns);

#ifdef CONFIG_HOTPLUG_CPU
extern void idle_task_exit(void);
#else
static inline void idle_task_exit(void) {}
#endif

#if defined(CONFIG_NO_HZ) && defined(CONFIG_SMP)
extern void wake_up_idle_cpu(int cpu);
#else
static inline void wake_up_idle_cpu(int cpu) { }
#endif

extern unsigned int sysctl_sched_latency;
extern unsigned int sysctl_sched_min_granularity;
extern unsigned int sysctl_sched_wakeup_granularity;
extern unsigned int sysctl_sched_child_runs_first;

enum sched_tunable_scaling {
	SCHED_TUNABLESCALING_NONE,
	SCHED_TUNABLESCALING_LOG,
	SCHED_TUNABLESCALING_LINEAR,
	SCHED_TUNABLESCALING_END,
};
extern enum sched_tunable_scaling sysctl_sched_tunable_scaling;

#ifdef CONFIG_SCHED_DEBUG
extern unsigned int sysctl_sched_migration_cost;
extern unsigned int sysctl_sched_nr_migrate;
extern unsigned int sysctl_sched_time_avg;
extern unsigned int sysctl_timer_migration;
extern unsigned int sysctl_sched_shares_window;

int sched_proc_update_handler(struct ctl_table *table, int write,
		void __user *buffer, size_t *length,
		loff_t *ppos);
#endif
#ifdef CONFIG_SCHED_DEBUG
static inline unsigned int get_sysctl_timer_migration(void)
{
	return sysctl_timer_migration;
}
#else
static inline unsigned int get_sysctl_timer_migration(void)
{
	return 1;
}
#endif
extern unsigned int sysctl_sched_rt_period;
extern int sysctl_sched_rt_runtime;

int sched_rt_handler(struct ctl_table *table, int write,
		void __user *buffer, size_t *lenp,
		loff_t *ppos);

#ifdef CONFIG_SCHED_AUTOGROUP
extern unsigned int sysctl_sched_autogroup_enabled;

extern void sched_autogroup_create_attach(struct task_struct *p);
extern void sched_autogroup_detach(struct task_struct *p);
extern void sched_autogroup_fork(struct signal_struct *sig);
extern void sched_autogroup_exit(struct signal_struct *sig);
#ifdef CONFIG_PROC_FS
extern void proc_sched_autogroup_show_task(struct task_struct *p, struct seq_file *m);
extern int proc_sched_autogroup_set_nice(struct task_struct *p, int *nice);
#endif
#else
static inline void sched_autogroup_create_attach(struct task_struct *p) { }
static inline void sched_autogroup_detach(struct task_struct *p) { }
static inline void sched_autogroup_fork(struct signal_struct *sig) { }
static inline void sched_autogroup_exit(struct signal_struct *sig) { }
#endif

#ifdef CONFIG_CFS_BANDWIDTH
extern unsigned int sysctl_sched_cfs_bandwidth_slice;
#endif

#ifdef CONFIG_RT_MUTEXES
extern int rt_mutex_getprio(struct task_struct *p);
extern void rt_mutex_setprio(struct task_struct *p, int prio);
extern void rt_mutex_adjust_pi(struct task_struct *p);
#else
static inline int rt_mutex_getprio(struct task_struct *p)
{
	return p->normal_prio;
}
# define rt_mutex_adjust_pi(p)		do { } while (0)
#endif

extern bool yield_to(struct task_struct *p, bool preempt);
extern void set_user_nice(struct task_struct *p, long nice);
extern int task_prio(const struct task_struct *p);
extern int task_nice(const struct task_struct *p);
extern int can_nice(const struct task_struct *p, const int nice);
extern int task_curr(const struct task_struct *p);
extern int idle_cpu(int cpu);
extern int sched_setscheduler(struct task_struct *, int,
			      const struct sched_param *);
extern int sched_setscheduler_nocheck(struct task_struct *, int,
				      const struct sched_param *);
extern struct task_struct *idle_task(int cpu);
/**
 * is_idle_task - is the specified task an idle task?
<<<<<<< HEAD
 * @tsk: the task in question.
 */
static inline bool is_idle_task(struct task_struct *p)
=======
 * @p: the task in question.
 */
static inline bool is_idle_task(const struct task_struct *p)
>>>>>>> e2920638
{
	return p->pid == 0;
}
extern struct task_struct *curr_task(int cpu);
extern void set_curr_task(int cpu, struct task_struct *p);

void yield(void);

/*
 * The default (Linux) execution domain.
 */
extern struct exec_domain	default_exec_domain;

union thread_union {
	struct thread_info thread_info;
	unsigned long stack[THREAD_SIZE/sizeof(long)];
};

#ifndef __HAVE_ARCH_KSTACK_END
static inline int kstack_end(void *addr)
{
	/* Reliable end of stack detection:
	 * Some APM bios versions misalign the stack
	 */
	return !(((unsigned long)addr+sizeof(void*)-1) & (THREAD_SIZE-sizeof(void*)));
}
#endif

extern union thread_union init_thread_union;
extern struct task_struct init_task;

extern struct   mm_struct init_mm;

extern struct pid_namespace init_pid_ns;

/*
 * find a task by one of its numerical ids
 *
 * find_task_by_pid_ns():
 *      finds a task by its pid in the specified namespace
 * find_task_by_vpid():
 *      finds a task by its virtual pid
 *
 * see also find_vpid() etc in include/linux/pid.h
 */

extern struct task_struct *find_task_by_vpid(pid_t nr);
extern struct task_struct *find_task_by_pid_ns(pid_t nr,
		struct pid_namespace *ns);

extern void __set_special_pids(struct pid *pid);

/* per-UID process charging. */
extern struct user_struct * alloc_uid(struct user_namespace *, uid_t);
static inline struct user_struct *get_uid(struct user_struct *u)
{
	atomic_inc(&u->__count);
	return u;
}
extern void free_uid(struct user_struct *);
extern void release_uids(struct user_namespace *ns);

#include <asm/current.h>

extern void xtime_update(unsigned long ticks);

extern int wake_up_state(struct task_struct *tsk, unsigned int state);
extern int wake_up_process(struct task_struct *tsk);
extern void wake_up_new_task(struct task_struct *tsk);
#ifdef CONFIG_SMP
 extern void kick_process(struct task_struct *tsk);
#else
 static inline void kick_process(struct task_struct *tsk) { }
#endif
extern void sched_fork(struct task_struct *p);
extern void sched_dead(struct task_struct *p);

extern void proc_caches_init(void);
extern void flush_signals(struct task_struct *);
extern void __flush_signals(struct task_struct *);
extern void ignore_signals(struct task_struct *);
extern void flush_signal_handlers(struct task_struct *, int force_default);
extern int dequeue_signal(struct task_struct *tsk, sigset_t *mask, siginfo_t *info);

static inline int dequeue_signal_lock(struct task_struct *tsk, sigset_t *mask, siginfo_t *info)
{
	unsigned long flags;
	int ret;

	spin_lock_irqsave(&tsk->sighand->siglock, flags);
	ret = dequeue_signal(tsk, mask, info);
	spin_unlock_irqrestore(&tsk->sighand->siglock, flags);

	return ret;
}

extern void block_all_signals(int (*notifier)(void *priv), void *priv,
			      sigset_t *mask);
extern void unblock_all_signals(void);
extern void release_task(struct task_struct * p);
extern int send_sig_info(int, struct siginfo *, struct task_struct *);
extern int force_sigsegv(int, struct task_struct *);
extern int force_sig_info(int, struct siginfo *, struct task_struct *);
extern int __kill_pgrp_info(int sig, struct siginfo *info, struct pid *pgrp);
extern int kill_pid_info(int sig, struct siginfo *info, struct pid *pid);
extern int kill_pid_info_as_cred(int, struct siginfo *, struct pid *,
				const struct cred *, u32);
extern int kill_pgrp(struct pid *pid, int sig, int priv);
extern int kill_pid(struct pid *pid, int sig, int priv);
extern int kill_proc_info(int, struct siginfo *, pid_t);
extern __must_check bool do_notify_parent(struct task_struct *, int);
extern void __wake_up_parent(struct task_struct *p, struct task_struct *parent);
extern void force_sig(int, struct task_struct *);
extern int send_sig(int, struct task_struct *, int);
extern int zap_other_threads(struct task_struct *p);
extern struct sigqueue *sigqueue_alloc(void);
extern void sigqueue_free(struct sigqueue *);
extern int send_sigqueue(struct sigqueue *,  struct task_struct *, int group);
extern int do_sigaction(int, struct k_sigaction *, struct k_sigaction *);
extern int do_sigaltstack(const stack_t __user *, stack_t __user *, unsigned long);

static inline int kill_cad_pid(int sig, int priv)
{
	return kill_pid(cad_pid, sig, priv);
}

/* These can be the second arg to send_sig_info/send_group_sig_info.  */
#define SEND_SIG_NOINFO ((struct siginfo *) 0)
#define SEND_SIG_PRIV	((struct siginfo *) 1)
#define SEND_SIG_FORCED	((struct siginfo *) 2)

/*
 * True if we are on the alternate signal stack.
 */
static inline int on_sig_stack(unsigned long sp)
{
#ifdef CONFIG_STACK_GROWSUP
	return sp >= current->sas_ss_sp &&
		sp - current->sas_ss_sp < current->sas_ss_size;
#else
	return sp > current->sas_ss_sp &&
		sp - current->sas_ss_sp <= current->sas_ss_size;
#endif
}

static inline int sas_ss_flags(unsigned long sp)
{
	return (current->sas_ss_size == 0 ? SS_DISABLE
		: on_sig_stack(sp) ? SS_ONSTACK : 0);
}

/*
 * Routines for handling mm_structs
 */
extern struct mm_struct * mm_alloc(void);

/* mmdrop drops the mm and the page tables */
extern void __mmdrop(struct mm_struct *);
static inline void mmdrop(struct mm_struct * mm)
{
	if (unlikely(atomic_dec_and_test(&mm->mm_count)))
		__mmdrop(mm);
}

/* mmput gets rid of the mappings and all user-space */
extern void mmput(struct mm_struct *);
/* Grab a reference to a task's mm, if it is not already going away */
extern struct mm_struct *get_task_mm(struct task_struct *task);
/*
 * Grab a reference to a task's mm, if it is not already going away
 * and ptrace_may_access with the mode parameter passed to it
 * succeeds.
 */
extern struct mm_struct *mm_access(struct task_struct *task, unsigned int mode);
/* Remove the current tasks stale references to the old mm_struct */
extern void mm_release(struct task_struct *, struct mm_struct *);
/* Allocate a new mm structure and copy contents from tsk->mm */
extern struct mm_struct *dup_mm(struct task_struct *tsk);

extern int copy_thread(unsigned long, unsigned long, unsigned long,
			struct task_struct *, struct pt_regs *);
extern void flush_thread(void);
extern void exit_thread(void);

extern void exit_files(struct task_struct *);
extern void __cleanup_sighand(struct sighand_struct *);

extern void exit_itimers(struct signal_struct *);
extern void flush_itimer_signals(void);

extern void do_group_exit(int);

extern void daemonize(const char *, ...);
extern int allow_signal(int);
extern int disallow_signal(int);

extern int do_execve(const char *,
		     const char __user * const __user *,
		     const char __user * const __user *, struct pt_regs *);
extern long do_fork(unsigned long, unsigned long, struct pt_regs *, unsigned long, int __user *, int __user *);
struct task_struct *fork_idle(int);

extern void set_task_comm(struct task_struct *tsk, char *from);
extern char *get_task_comm(char *to, struct task_struct *tsk);

#ifdef CONFIG_SMP
void scheduler_ipi(void);
extern unsigned long wait_task_inactive(struct task_struct *, long match_state);
#else
static inline void scheduler_ipi(void) { }
static inline unsigned long wait_task_inactive(struct task_struct *p,
					       long match_state)
{
	return 1;
}
#endif

#define next_task(p) \
	list_entry_rcu((p)->tasks.next, struct task_struct, tasks)

#define for_each_process(p) \
	for (p = &init_task ; (p = next_task(p)) != &init_task ; )

extern bool current_is_single_threaded(void);

/*
 * Careful: do_each_thread/while_each_thread is a double loop so
 *          'break' will not work as expected - use goto instead.
 */
#define do_each_thread(g, t) \
	for (g = t = &init_task ; (g = t = next_task(g)) != &init_task ; ) do

#define while_each_thread(g, t) \
	while ((t = next_thread(t)) != g)

static inline int get_nr_threads(struct task_struct *tsk)
{
	return tsk->signal->nr_threads;
}

static inline bool thread_group_leader(struct task_struct *p)
{
	return p->exit_signal >= 0;
}

/* Do to the insanities of de_thread it is possible for a process
 * to have the pid of the thread group leader without actually being
 * the thread group leader.  For iteration through the pids in proc
 * all we care about is that we have a task with the appropriate
 * pid, we don't actually care if we have the right task.
 */
static inline int has_group_leader_pid(struct task_struct *p)
{
	return p->pid == p->tgid;
}

static inline
int same_thread_group(struct task_struct *p1, struct task_struct *p2)
{
	return p1->tgid == p2->tgid;
}

static inline struct task_struct *next_thread(const struct task_struct *p)
{
	return list_entry_rcu(p->thread_group.next,
			      struct task_struct, thread_group);
}

static inline int thread_group_empty(struct task_struct *p)
{
	return list_empty(&p->thread_group);
}

#define delay_group_leader(p) \
		(thread_group_leader(p) && !thread_group_empty(p))

/*
 * Protects ->fs, ->files, ->mm, ->group_info, ->comm, keyring
 * subscriptions and synchronises with wait4().  Also used in procfs.  Also
 * pins the final release of task.io_context.  Also protects ->cpuset and
 * ->cgroup.subsys[].
 *
 * Nests both inside and outside of read_lock(&tasklist_lock).
 * It must not be nested with write_lock_irq(&tasklist_lock),
 * neither inside nor outside.
 */
static inline void task_lock(struct task_struct *p)
{
	spin_lock(&p->alloc_lock);
}

static inline void task_unlock(struct task_struct *p)
{
	spin_unlock(&p->alloc_lock);
}

extern struct sighand_struct *__lock_task_sighand(struct task_struct *tsk,
							unsigned long *flags);

#define lock_task_sighand(tsk, flags)					\
({	struct sighand_struct *__ss;					\
	__cond_lock(&(tsk)->sighand->siglock,				\
		    (__ss = __lock_task_sighand(tsk, flags)));		\
	__ss;								\
})									\

static inline void unlock_task_sighand(struct task_struct *tsk,
						unsigned long *flags)
{
	spin_unlock_irqrestore(&tsk->sighand->siglock, *flags);
}

#ifdef CONFIG_CGROUPS
static inline void threadgroup_change_begin(struct task_struct *tsk)
{
	down_read(&tsk->signal->group_rwsem);
}
static inline void threadgroup_change_end(struct task_struct *tsk)
{
	up_read(&tsk->signal->group_rwsem);
}

/**
 * threadgroup_lock - lock threadgroup
 * @tsk: member task of the threadgroup to lock
 *
 * Lock the threadgroup @tsk belongs to.  No new task is allowed to enter
 * and member tasks aren't allowed to exit (as indicated by PF_EXITING) or
 * perform exec.  This is useful for cases where the threadgroup needs to
 * stay stable across blockable operations.
 *
 * fork and exit paths explicitly call threadgroup_change_{begin|end}() for
 * synchronization.  While held, no new task will be added to threadgroup
 * and no existing live task will have its PF_EXITING set.
 *
 * During exec, a task goes and puts its thread group through unusual
 * changes.  After de-threading, exclusive access is assumed to resources
 * which are usually shared by tasks in the same group - e.g. sighand may
 * be replaced with a new one.  Also, the exec'ing task takes over group
 * leader role including its pid.  Exclude these changes while locked by
 * grabbing cred_guard_mutex which is used to synchronize exec path.
 */
static inline void threadgroup_lock(struct task_struct *tsk)
{
	/*
	 * exec uses exit for de-threading nesting group_rwsem inside
	 * cred_guard_mutex. Grab cred_guard_mutex first.
	 */
	mutex_lock(&tsk->signal->cred_guard_mutex);
	down_write(&tsk->signal->group_rwsem);
}

/**
 * threadgroup_unlock - unlock threadgroup
 * @tsk: member task of the threadgroup to unlock
 *
 * Reverse threadgroup_lock().
 */
static inline void threadgroup_unlock(struct task_struct *tsk)
{
	up_write(&tsk->signal->group_rwsem);
	mutex_unlock(&tsk->signal->cred_guard_mutex);
}
#else
static inline void threadgroup_change_begin(struct task_struct *tsk) {}
static inline void threadgroup_change_end(struct task_struct *tsk) {}
static inline void threadgroup_lock(struct task_struct *tsk) {}
static inline void threadgroup_unlock(struct task_struct *tsk) {}
#endif

#ifndef __HAVE_THREAD_FUNCTIONS

#define task_thread_info(task)	((struct thread_info *)(task)->stack)
#define task_stack_page(task)	((task)->stack)

static inline void setup_thread_stack(struct task_struct *p, struct task_struct *org)
{
	*task_thread_info(p) = *task_thread_info(org);
	task_thread_info(p)->task = p;
}

static inline unsigned long *end_of_stack(struct task_struct *p)
{
	return (unsigned long *)(task_thread_info(p) + 1);
}

#endif

static inline int object_is_on_stack(void *obj)
{
	void *stack = task_stack_page(current);

	return (obj >= stack) && (obj < (stack + THREAD_SIZE));
}

extern void thread_info_cache_init(void);

#ifdef CONFIG_DEBUG_STACK_USAGE
static inline unsigned long stack_not_used(struct task_struct *p)
{
	unsigned long *n = end_of_stack(p);

	do { 	/* Skip over canary */
		n++;
	} while (!*n);

	return (unsigned long)n - (unsigned long)end_of_stack(p);
}
#endif

/* set thread flags in other task's structures
 * - see asm/thread_info.h for TIF_xxxx flags available
 */
static inline void set_tsk_thread_flag(struct task_struct *tsk, int flag)
{
	set_ti_thread_flag(task_thread_info(tsk), flag);
}

static inline void clear_tsk_thread_flag(struct task_struct *tsk, int flag)
{
	clear_ti_thread_flag(task_thread_info(tsk), flag);
}

static inline int test_and_set_tsk_thread_flag(struct task_struct *tsk, int flag)
{
	return test_and_set_ti_thread_flag(task_thread_info(tsk), flag);
}

static inline int test_and_clear_tsk_thread_flag(struct task_struct *tsk, int flag)
{
	return test_and_clear_ti_thread_flag(task_thread_info(tsk), flag);
}

static inline int test_tsk_thread_flag(struct task_struct *tsk, int flag)
{
	return test_ti_thread_flag(task_thread_info(tsk), flag);
}

static inline void set_tsk_need_resched(struct task_struct *tsk)
{
	set_tsk_thread_flag(tsk,TIF_NEED_RESCHED);
}

static inline void clear_tsk_need_resched(struct task_struct *tsk)
{
	clear_tsk_thread_flag(tsk,TIF_NEED_RESCHED);
}

static inline int test_tsk_need_resched(struct task_struct *tsk)
{
	return unlikely(test_tsk_thread_flag(tsk,TIF_NEED_RESCHED));
}

static inline int restart_syscall(void)
{
	set_tsk_thread_flag(current, TIF_SIGPENDING);
	return -ERESTARTNOINTR;
}

static inline int signal_pending(struct task_struct *p)
{
	return unlikely(test_tsk_thread_flag(p,TIF_SIGPENDING));
}

static inline int __fatal_signal_pending(struct task_struct *p)
{
	return unlikely(sigismember(&p->pending.signal, SIGKILL));
}

static inline int fatal_signal_pending(struct task_struct *p)
{
	return signal_pending(p) && __fatal_signal_pending(p);
}

static inline int signal_pending_state(long state, struct task_struct *p)
{
	if (!(state & (TASK_INTERRUPTIBLE | TASK_WAKEKILL)))
		return 0;
	if (!signal_pending(p))
		return 0;

	return (state & TASK_INTERRUPTIBLE) || __fatal_signal_pending(p);
}

static inline int need_resched(void)
{
	return unlikely(test_thread_flag(TIF_NEED_RESCHED));
}

/*
 * cond_resched() and cond_resched_lock(): latency reduction via
 * explicit rescheduling in places that are safe. The return
 * value indicates whether a reschedule was done in fact.
 * cond_resched_lock() will drop the spinlock before scheduling,
 * cond_resched_softirq() will enable bhs before scheduling.
 */
extern int _cond_resched(void);

#define cond_resched() ({			\
	__might_sleep(__FILE__, __LINE__, 0);	\
	_cond_resched();			\
})

extern int __cond_resched_lock(spinlock_t *lock);

#ifdef CONFIG_PREEMPT_COUNT
#define PREEMPT_LOCK_OFFSET	PREEMPT_OFFSET
#else
#define PREEMPT_LOCK_OFFSET	0
#endif

#define cond_resched_lock(lock) ({				\
	__might_sleep(__FILE__, __LINE__, PREEMPT_LOCK_OFFSET);	\
	__cond_resched_lock(lock);				\
})

extern int __cond_resched_softirq(void);

#define cond_resched_softirq() ({					\
	__might_sleep(__FILE__, __LINE__, SOFTIRQ_DISABLE_OFFSET);	\
	__cond_resched_softirq();					\
})

/*
 * Does a critical section need to be broken due to another
 * task waiting?: (technically does not depend on CONFIG_PREEMPT,
 * but a general need for low latency)
 */
static inline int spin_needbreak(spinlock_t *lock)
{
#ifdef CONFIG_PREEMPT
	return spin_is_contended(lock);
#else
	return 0;
#endif
}

/*
 * Thread group CPU time accounting.
 */
void thread_group_cputime(struct task_struct *tsk, struct task_cputime *times);
void thread_group_cputimer(struct task_struct *tsk, struct task_cputime *times);

static inline void thread_group_cputime_init(struct signal_struct *sig)
{
	raw_spin_lock_init(&sig->cputimer.lock);
}

/*
 * Reevaluate whether the task has signals pending delivery.
 * Wake the task if so.
 * This is required every time the blocked sigset_t changes.
 * callers must hold sighand->siglock.
 */
extern void recalc_sigpending_and_wake(struct task_struct *t);
extern void recalc_sigpending(void);

extern void signal_wake_up(struct task_struct *t, int resume_stopped);

/*
 * Wrappers for p->thread_info->cpu access. No-op on UP.
 */
#ifdef CONFIG_SMP

static inline unsigned int task_cpu(const struct task_struct *p)
{
	return task_thread_info(p)->cpu;
}

extern void set_task_cpu(struct task_struct *p, unsigned int cpu);

#else

static inline unsigned int task_cpu(const struct task_struct *p)
{
	return 0;
}

static inline void set_task_cpu(struct task_struct *p, unsigned int cpu)
{
}

#endif /* CONFIG_SMP */

extern long sched_setaffinity(pid_t pid, const struct cpumask *new_mask);
extern long sched_getaffinity(pid_t pid, struct cpumask *mask);

extern void normalize_rt_tasks(void);

#ifdef CONFIG_CGROUP_SCHED

extern struct task_group root_task_group;

extern struct task_group *sched_create_group(struct task_group *parent);
extern void sched_destroy_group(struct task_group *tg);
extern void sched_move_task(struct task_struct *tsk);
#ifdef CONFIG_FAIR_GROUP_SCHED
extern int sched_group_set_shares(struct task_group *tg, unsigned long shares);
extern unsigned long sched_group_shares(struct task_group *tg);
#endif
#ifdef CONFIG_RT_GROUP_SCHED
extern int sched_group_set_rt_runtime(struct task_group *tg,
				      long rt_runtime_us);
extern long sched_group_rt_runtime(struct task_group *tg);
extern int sched_group_set_rt_period(struct task_group *tg,
				      long rt_period_us);
extern long sched_group_rt_period(struct task_group *tg);
extern int sched_rt_can_attach(struct task_group *tg, struct task_struct *tsk);
#endif
#endif

extern int task_can_switch_user(struct user_struct *up,
					struct task_struct *tsk);

#ifdef CONFIG_TASK_XACCT
static inline void add_rchar(struct task_struct *tsk, ssize_t amt)
{
	tsk->ioac.rchar += amt;
}

static inline void add_wchar(struct task_struct *tsk, ssize_t amt)
{
	tsk->ioac.wchar += amt;
}

static inline void inc_syscr(struct task_struct *tsk)
{
	tsk->ioac.syscr++;
}

static inline void inc_syscw(struct task_struct *tsk)
{
	tsk->ioac.syscw++;
}
#else
static inline void add_rchar(struct task_struct *tsk, ssize_t amt)
{
}

static inline void add_wchar(struct task_struct *tsk, ssize_t amt)
{
}

static inline void inc_syscr(struct task_struct *tsk)
{
}

static inline void inc_syscw(struct task_struct *tsk)
{
}
#endif

#ifndef TASK_SIZE_OF
#define TASK_SIZE_OF(tsk)	TASK_SIZE
#endif

#ifdef CONFIG_MM_OWNER
extern void mm_update_next_owner(struct mm_struct *mm);
extern void mm_init_owner(struct mm_struct *mm, struct task_struct *p);
#else
static inline void mm_update_next_owner(struct mm_struct *mm)
{
}

static inline void mm_init_owner(struct mm_struct *mm, struct task_struct *p)
{
}
#endif /* CONFIG_MM_OWNER */

static inline unsigned long task_rlimit(const struct task_struct *tsk,
		unsigned int limit)
{
	return ACCESS_ONCE(tsk->signal->rlim[limit].rlim_cur);
}

static inline unsigned long task_rlimit_max(const struct task_struct *tsk,
		unsigned int limit)
{
	return ACCESS_ONCE(tsk->signal->rlim[limit].rlim_max);
}

static inline unsigned long rlimit(unsigned int limit)
{
	return task_rlimit(current, limit);
}

static inline unsigned long rlimit_max(unsigned int limit)
{
	return task_rlimit_max(current, limit);
}

#endif /* __KERNEL__ */

#endif<|MERGE_RESOLUTION|>--- conflicted
+++ resolved
@@ -2088,15 +2088,9 @@
 extern struct task_struct *idle_task(int cpu);
 /**
  * is_idle_task - is the specified task an idle task?
-<<<<<<< HEAD
- * @tsk: the task in question.
- */
-static inline bool is_idle_task(struct task_struct *p)
-=======
  * @p: the task in question.
  */
 static inline bool is_idle_task(const struct task_struct *p)
->>>>>>> e2920638
 {
 	return p->pid == 0;
 }
