/*******************************************************************************
 * Filename: target_core_xcopy.c
 *
 * This file contains support for SPC-4 Extended-Copy offload with generic
 * TCM backends.
 *
 * Copyright (c) 2011-2013 Datera, Inc. All rights reserved.
 *
 * Author:
 * Nicholas A. Bellinger <nab@daterainc.com>
 *
 * This program is free software; you can redistribute it and/or modify
 * it under the terms of the GNU General Public License as published by
 * the Free Software Foundation; either version 2 of the License, or
 * (at your option) any later version.
 *
 * This program is distributed in the hope that it will be useful,
 * but WITHOUT ANY WARRANTY; without even the implied warranty of
 * MERCHANTABILITY or FITNESS FOR A PARTICULAR PURPOSE.  See the
 * GNU General Public License for more details.
 *
 ******************************************************************************/

#include <linux/slab.h>
#include <linux/spinlock.h>
#include <linux/list.h>
#include <linux/configfs.h>
#include <linux/ratelimit.h>
#include <scsi/scsi_proto.h>
#include <asm/unaligned.h>

#include <target/target_core_base.h>
#include <target/target_core_backend.h>
#include <target/target_core_fabric.h>

#include "target_core_internal.h"
#include "target_core_pr.h"
#include "target_core_ua.h"
#include "target_core_xcopy.h"

static struct workqueue_struct *xcopy_wq = NULL;

static int target_xcopy_gen_naa_ieee(struct se_device *dev, unsigned char *buf)
{
	int off = 0;

	buf[off++] = (0x6 << 4);
	buf[off++] = 0x01;
	buf[off++] = 0x40;
	buf[off] = (0x5 << 4);

	spc_parse_naa_6h_vendor_specific(dev, &buf[off]);
	return 0;
}

static int target_xcopy_locate_se_dev_e4(const unsigned char *dev_wwn,
					struct se_device **found_dev)
{
	struct se_device *se_dev;
	unsigned char tmp_dev_wwn[XCOPY_NAA_IEEE_REGEX_LEN];
	int rc;

	mutex_lock(&g_device_mutex);
	list_for_each_entry(se_dev, &g_device_list, g_dev_node) {

		if (!se_dev->dev_attrib.emulate_3pc)
			continue;

		memset(&tmp_dev_wwn[0], 0, XCOPY_NAA_IEEE_REGEX_LEN);
		target_xcopy_gen_naa_ieee(se_dev, &tmp_dev_wwn[0]);

		rc = memcmp(&tmp_dev_wwn[0], dev_wwn, XCOPY_NAA_IEEE_REGEX_LEN);
		if (rc != 0)
			continue;

		*found_dev = se_dev;
		pr_debug("XCOPY 0xe4: located se_dev: %p\n", se_dev);

		rc = target_depend_item(&se_dev->dev_group.cg_item);
		if (rc != 0) {
			pr_err("configfs_depend_item attempt failed:"
				" %d for se_dev: %p\n", rc, se_dev);
			mutex_unlock(&g_device_mutex);
			return rc;
		}

		pr_debug("Called configfs_depend_item for se_dev: %p"
			" se_dev->se_dev_group: %p\n", se_dev,
			&se_dev->dev_group);

		mutex_unlock(&g_device_mutex);
		return 0;
	}
	mutex_unlock(&g_device_mutex);

	pr_debug_ratelimited("Unable to locate 0xe4 descriptor for EXTENDED_COPY\n");
	return -EINVAL;
}

static int target_xcopy_parse_tiddesc_e4(struct se_cmd *se_cmd, struct xcopy_op *xop,
				unsigned char *p, unsigned short cscd_index)
{
	unsigned char *desc = p;
	unsigned short ript;
	u8 desig_len;
	/*
	 * Extract RELATIVE INITIATOR PORT IDENTIFIER
	 */
	ript = get_unaligned_be16(&desc[2]);
	pr_debug("XCOPY 0xe4: RELATIVE INITIATOR PORT IDENTIFIER: %hu\n", ript);
	/*
	 * Check for supported code set, association, and designator type
	 */
	if ((desc[4] & 0x0f) != 0x1) {
		pr_err("XCOPY 0xe4: code set of non binary type not supported\n");
		return -EINVAL;
	}
	if ((desc[5] & 0x30) != 0x00) {
		pr_err("XCOPY 0xe4: association other than LUN not supported\n");
		return -EINVAL;
	}
	if ((desc[5] & 0x0f) != 0x3) {
		pr_err("XCOPY 0xe4: designator type unsupported: 0x%02x\n",
				(desc[5] & 0x0f));
		return -EINVAL;
	}
	/*
	 * Check for matching 16 byte length for NAA IEEE Registered Extended
	 * Assigned designator
	 */
	desig_len = desc[7];
	if (desig_len != 16) {
		pr_err("XCOPY 0xe4: invalid desig_len: %d\n", (int)desig_len);
		return -EINVAL;
	}
	pr_debug("XCOPY 0xe4: desig_len: %d\n", (int)desig_len);
	/*
	 * Check for NAA IEEE Registered Extended Assigned header..
	 */
	if ((desc[8] & 0xf0) != 0x60) {
		pr_err("XCOPY 0xe4: Unsupported DESIGNATOR TYPE: 0x%02x\n",
					(desc[8] & 0xf0));
		return -EINVAL;
	}

	if (cscd_index != xop->stdi && cscd_index != xop->dtdi) {
		pr_debug("XCOPY 0xe4: ignoring CSCD entry %d - neither src nor "
			 "dest\n", cscd_index);
		return 0;
	}

	if (cscd_index == xop->stdi) {
		memcpy(&xop->src_tid_wwn[0], &desc[8], XCOPY_NAA_IEEE_REGEX_LEN);
		/*
		 * Determine if the source designator matches the local device
		 */
		if (!memcmp(&xop->local_dev_wwn[0], &xop->src_tid_wwn[0],
				XCOPY_NAA_IEEE_REGEX_LEN)) {
			xop->op_origin = XCOL_SOURCE_RECV_OP;
			xop->src_dev = se_cmd->se_dev;
			pr_debug("XCOPY 0xe4: Set xop->src_dev %p from source"
					" received xop\n", xop->src_dev);
		}
	}

	if (cscd_index == xop->dtdi) {
		memcpy(&xop->dst_tid_wwn[0], &desc[8], XCOPY_NAA_IEEE_REGEX_LEN);
		/*
		 * Determine if the destination designator matches the local
		 * device. If @cscd_index corresponds to both source (stdi) and
		 * destination (dtdi), or dtdi comes after stdi, then
		 * XCOL_DEST_RECV_OP wins.
		 */
		if (!memcmp(&xop->local_dev_wwn[0], &xop->dst_tid_wwn[0],
				XCOPY_NAA_IEEE_REGEX_LEN)) {
			xop->op_origin = XCOL_DEST_RECV_OP;
			xop->dst_dev = se_cmd->se_dev;
			pr_debug("XCOPY 0xe4: Set xop->dst_dev: %p from destination"
				" received xop\n", xop->dst_dev);
		}
	}

	return 0;
}

static int target_xcopy_parse_target_descriptors(struct se_cmd *se_cmd,
				struct xcopy_op *xop, unsigned char *p,
				unsigned short tdll, sense_reason_t *sense_ret)
{
	struct se_device *local_dev = se_cmd->se_dev;
	unsigned char *desc = p;
	int offset = tdll % XCOPY_TARGET_DESC_LEN, rc;
	unsigned short cscd_index = 0;
	unsigned short start = 0;

	*sense_ret = TCM_INVALID_PARAMETER_LIST;

	*sense_ret = TCM_INVALID_PARAMETER_LIST;

	if (offset != 0) {
		pr_err("XCOPY target descriptor list length is not"
			" multiple of %d\n", XCOPY_TARGET_DESC_LEN);
		*sense_ret = TCM_UNSUPPORTED_TARGET_DESC_TYPE_CODE;
		return -EINVAL;
	}
	if (tdll > RCR_OP_MAX_TARGET_DESC_COUNT * XCOPY_TARGET_DESC_LEN) {
		pr_err("XCOPY target descriptor supports a maximum"
			" two src/dest descriptors, tdll: %hu too large..\n", tdll);
		/* spc4r37 6.4.3.4 CSCD DESCRIPTOR LIST LENGTH field */
		*sense_ret = TCM_TOO_MANY_TARGET_DESCS;
		return -EINVAL;
	}
	/*
	 * Generate an IEEE Registered Extended designator based upon the
	 * se_device the XCOPY was received upon..
	 */
	memset(&xop->local_dev_wwn[0], 0, XCOPY_NAA_IEEE_REGEX_LEN);
	target_xcopy_gen_naa_ieee(local_dev, &xop->local_dev_wwn[0]);

	while (start < tdll) {
		/*
		 * Check target descriptor identification with 0xE4 type, and
		 * compare the current index with the CSCD descriptor IDs in
		 * the segment descriptor. Use VPD 0x83 WWPN matching ..
		 */
		switch (desc[0]) {
		case 0xe4:
			rc = target_xcopy_parse_tiddesc_e4(se_cmd, xop,
							&desc[0], cscd_index);
			if (rc != 0)
				goto out;
			start += XCOPY_TARGET_DESC_LEN;
			desc += XCOPY_TARGET_DESC_LEN;
			cscd_index++;
			break;
		default:
			pr_err("XCOPY unsupported descriptor type code:"
					" 0x%02x\n", desc[0]);
			*sense_ret = TCM_UNSUPPORTED_TARGET_DESC_TYPE_CODE;
			goto out;
		}
	}

<<<<<<< HEAD
	if (xop->op_origin == XCOL_SOURCE_RECV_OP)
		rc = target_xcopy_locate_se_dev_e4(se_cmd, xop, true);
	else
		rc = target_xcopy_locate_se_dev_e4(se_cmd, xop, false);
=======
	switch (xop->op_origin) {
	case XCOL_SOURCE_RECV_OP:
		rc = target_xcopy_locate_se_dev_e4(xop->dst_tid_wwn,
						&xop->dst_dev);
		break;
	case XCOL_DEST_RECV_OP:
		rc = target_xcopy_locate_se_dev_e4(xop->src_tid_wwn,
						&xop->src_dev);
		break;
	default:
		pr_err("XCOPY CSCD descriptor IDs not found in CSCD list - "
			"stdi: %hu dtdi: %hu\n", xop->stdi, xop->dtdi);
		rc = -EINVAL;
		break;
	}
>>>>>>> c470abd4
	/*
	 * If a matching IEEE NAA 0x83 descriptor for the requested device
	 * is not located on this node, return COPY_ABORTED with ASQ/ASQC
	 * 0x0d/0x02 - COPY_TARGET_DEVICE_NOT_REACHABLE to request the
	 * initiator to fall back to normal copy method.
	 */
	if (rc < 0) {
		*sense_ret = TCM_COPY_TARGET_DEVICE_NOT_REACHABLE;
		goto out;
	}

	pr_debug("XCOPY TGT desc: Source dev: %p NAA IEEE WWN: 0x%16phN\n",
		 xop->src_dev, &xop->src_tid_wwn[0]);
	pr_debug("XCOPY TGT desc: Dest dev: %p NAA IEEE WWN: 0x%16phN\n",
		 xop->dst_dev, &xop->dst_tid_wwn[0]);

	return cscd_index;

out:
	return -EINVAL;
}

static int target_xcopy_parse_segdesc_02(struct se_cmd *se_cmd, struct xcopy_op *xop,
					unsigned char *p)
{
	unsigned char *desc = p;
	int dc = (desc[1] & 0x02);
	unsigned short desc_len;

	desc_len = get_unaligned_be16(&desc[2]);
	if (desc_len != 0x18) {
		pr_err("XCOPY segment desc 0x02: Illegal desc_len:"
				" %hu\n", desc_len);
		return -EINVAL;
	}

	xop->stdi = get_unaligned_be16(&desc[4]);
	xop->dtdi = get_unaligned_be16(&desc[6]);

	if (xop->stdi > XCOPY_CSCD_DESC_ID_LIST_OFF_MAX ||
	    xop->dtdi > XCOPY_CSCD_DESC_ID_LIST_OFF_MAX) {
		pr_err("XCOPY segment desc 0x02: unsupported CSCD ID > 0x%x; stdi: %hu dtdi: %hu\n",
			XCOPY_CSCD_DESC_ID_LIST_OFF_MAX, xop->stdi, xop->dtdi);
		return -EINVAL;
	}

	pr_debug("XCOPY seg desc 0x02: desc_len: %hu stdi: %hu dtdi: %hu, DC: %d\n",
		desc_len, xop->stdi, xop->dtdi, dc);

	xop->nolb = get_unaligned_be16(&desc[10]);
	xop->src_lba = get_unaligned_be64(&desc[12]);
	xop->dst_lba = get_unaligned_be64(&desc[20]);
	pr_debug("XCOPY seg desc 0x02: nolb: %hu src_lba: %llu dst_lba: %llu\n",
		xop->nolb, (unsigned long long)xop->src_lba,
		(unsigned long long)xop->dst_lba);

	if (dc != 0) {
		xop->dbl = (desc[29] & 0xff) << 16;
		xop->dbl |= (desc[30] & 0xff) << 8;
		xop->dbl |= desc[31] & 0xff;

		pr_debug("XCOPY seg desc 0x02: DC=1 w/ dbl: %u\n", xop->dbl);
	}
	return 0;
}

static int target_xcopy_parse_segment_descriptors(struct se_cmd *se_cmd,
				struct xcopy_op *xop, unsigned char *p,
				unsigned int sdll, sense_reason_t *sense_ret)
{
	unsigned char *desc = p;
	unsigned int start = 0;
	int offset = sdll % XCOPY_SEGMENT_DESC_LEN, rc, ret = 0;

	*sense_ret = TCM_INVALID_PARAMETER_LIST;

	if (offset != 0) {
		pr_err("XCOPY segment descriptor list length is not"
			" multiple of %d\n", XCOPY_SEGMENT_DESC_LEN);
		*sense_ret = TCM_UNSUPPORTED_SEGMENT_DESC_TYPE_CODE;
		return -EINVAL;
	}
	if (sdll > RCR_OP_MAX_SG_DESC_COUNT * XCOPY_SEGMENT_DESC_LEN) {
		pr_err("XCOPY supports %u segment descriptor(s), sdll: %u too"
			" large..\n", RCR_OP_MAX_SG_DESC_COUNT, sdll);
		/* spc4r37 6.4.3.5 SEGMENT DESCRIPTOR LIST LENGTH field */
		*sense_ret = TCM_TOO_MANY_SEGMENT_DESCS;
		return -EINVAL;
	}

	while (start < sdll) {
		/*
		 * Check segment descriptor type code for block -> block
		 */
		switch (desc[0]) {
		case 0x02:
			rc = target_xcopy_parse_segdesc_02(se_cmd, xop, desc);
			if (rc < 0)
				goto out;

			ret++;
			start += XCOPY_SEGMENT_DESC_LEN;
			desc += XCOPY_SEGMENT_DESC_LEN;
			break;
		default:
			pr_err("XCOPY unsupported segment descriptor"
				"type: 0x%02x\n", desc[0]);
			*sense_ret = TCM_UNSUPPORTED_SEGMENT_DESC_TYPE_CODE;
			goto out;
		}
	}

	return ret;

out:
	return -EINVAL;
}

/*
 * Start xcopy_pt ops
 */

struct xcopy_pt_cmd {
	bool remote_port;
	struct se_cmd se_cmd;
	struct xcopy_op *xcopy_op;
	struct completion xpt_passthrough_sem;
	unsigned char sense_buffer[TRANSPORT_SENSE_BUFFER];
};

struct se_portal_group xcopy_pt_tpg;
static struct se_session xcopy_pt_sess;
static struct se_node_acl xcopy_pt_nacl;

static char *xcopy_pt_get_fabric_name(void)
{
        return "xcopy-pt";
}

static int xcopy_pt_get_cmd_state(struct se_cmd *se_cmd)
{
        return 0;
}

static void xcopy_pt_undepend_remotedev(struct xcopy_op *xop)
{
	struct se_device *remote_dev;

	if (xop->op_origin == XCOL_SOURCE_RECV_OP)
		remote_dev = xop->dst_dev;
	else
		remote_dev = xop->src_dev;

	pr_debug("Calling configfs_undepend_item for"
		  " remote_dev: %p remote_dev->dev_group: %p\n",
		  remote_dev, &remote_dev->dev_group.cg_item);

	target_undepend_item(&remote_dev->dev_group.cg_item);
}

static void xcopy_pt_release_cmd(struct se_cmd *se_cmd)
{
	struct xcopy_pt_cmd *xpt_cmd = container_of(se_cmd,
				struct xcopy_pt_cmd, se_cmd);

	kfree(xpt_cmd);
}

static int xcopy_pt_check_stop_free(struct se_cmd *se_cmd)
{
	struct xcopy_pt_cmd *xpt_cmd = container_of(se_cmd,
				struct xcopy_pt_cmd, se_cmd);

	complete(&xpt_cmd->xpt_passthrough_sem);
	return 0;
}

static int xcopy_pt_write_pending(struct se_cmd *se_cmd)
{
	return 0;
}

static int xcopy_pt_write_pending_status(struct se_cmd *se_cmd)
{
	return 0;
}

static int xcopy_pt_queue_data_in(struct se_cmd *se_cmd)
{
	return 0;
}

static int xcopy_pt_queue_status(struct se_cmd *se_cmd)
{
	return 0;
}

static const struct target_core_fabric_ops xcopy_pt_tfo = {
	.get_fabric_name	= xcopy_pt_get_fabric_name,
	.get_cmd_state		= xcopy_pt_get_cmd_state,
	.release_cmd		= xcopy_pt_release_cmd,
	.check_stop_free	= xcopy_pt_check_stop_free,
	.write_pending		= xcopy_pt_write_pending,
	.write_pending_status	= xcopy_pt_write_pending_status,
	.queue_data_in		= xcopy_pt_queue_data_in,
	.queue_status		= xcopy_pt_queue_status,
};

/*
 * End xcopy_pt_ops
 */

int target_xcopy_setup_pt(void)
{
	xcopy_wq = alloc_workqueue("xcopy_wq", WQ_MEM_RECLAIM, 0);
	if (!xcopy_wq) {
		pr_err("Unable to allocate xcopy_wq\n");
		return -ENOMEM;
	}

	memset(&xcopy_pt_tpg, 0, sizeof(struct se_portal_group));
	INIT_LIST_HEAD(&xcopy_pt_tpg.se_tpg_node);
	INIT_LIST_HEAD(&xcopy_pt_tpg.acl_node_list);
	INIT_LIST_HEAD(&xcopy_pt_tpg.tpg_sess_list);

	xcopy_pt_tpg.se_tpg_tfo = &xcopy_pt_tfo;

	memset(&xcopy_pt_nacl, 0, sizeof(struct se_node_acl));
	INIT_LIST_HEAD(&xcopy_pt_nacl.acl_list);
	INIT_LIST_HEAD(&xcopy_pt_nacl.acl_sess_list);
	memset(&xcopy_pt_sess, 0, sizeof(struct se_session));
	INIT_LIST_HEAD(&xcopy_pt_sess.sess_list);
	INIT_LIST_HEAD(&xcopy_pt_sess.sess_acl_list);
	INIT_LIST_HEAD(&xcopy_pt_sess.sess_cmd_list);
	spin_lock_init(&xcopy_pt_sess.sess_cmd_lock);

	xcopy_pt_nacl.se_tpg = &xcopy_pt_tpg;
	xcopy_pt_nacl.nacl_sess = &xcopy_pt_sess;

	xcopy_pt_sess.se_tpg = &xcopy_pt_tpg;
	xcopy_pt_sess.se_node_acl = &xcopy_pt_nacl;

	return 0;
}

void target_xcopy_release_pt(void)
{
	if (xcopy_wq)
		destroy_workqueue(xcopy_wq);
}

static void target_xcopy_setup_pt_port(
	struct xcopy_pt_cmd *xpt_cmd,
	struct xcopy_op *xop,
	bool remote_port)
{
	struct se_cmd *ec_cmd = xop->xop_se_cmd;
	struct se_cmd *pt_cmd = &xpt_cmd->se_cmd;

	if (xop->op_origin == XCOL_SOURCE_RECV_OP) {
		/*
		 * Honor destination port reservations for X-COPY PUSH emulation
		 * when CDB is received on local source port, and READs blocks to
		 * WRITE on remote destination port.
		 */
		if (remote_port) {
			xpt_cmd->remote_port = remote_port;
		} else {
			pt_cmd->se_lun = ec_cmd->se_lun;
			pt_cmd->se_dev = ec_cmd->se_dev;

			pr_debug("Honoring local SRC port from ec_cmd->se_dev:"
				" %p\n", pt_cmd->se_dev);
			pt_cmd->se_lun = ec_cmd->se_lun;
			pr_debug("Honoring local SRC port from ec_cmd->se_lun: %p\n",
				pt_cmd->se_lun);
		}
	} else {
		/*
		 * Honor source port reservation for X-COPY PULL emulation
		 * when CDB is received on local desintation port, and READs
		 * blocks from the remote source port to WRITE on local
		 * destination port.
		 */
		if (remote_port) {
			xpt_cmd->remote_port = remote_port;
		} else {
			pt_cmd->se_lun = ec_cmd->se_lun;
			pt_cmd->se_dev = ec_cmd->se_dev;

			pr_debug("Honoring local DST port from ec_cmd->se_dev:"
				" %p\n", pt_cmd->se_dev);
			pt_cmd->se_lun = ec_cmd->se_lun;
			pr_debug("Honoring local DST port from ec_cmd->se_lun: %p\n",
				pt_cmd->se_lun);
		}
	}
}

static void target_xcopy_init_pt_lun(struct se_device *se_dev,
		struct se_cmd *pt_cmd, bool remote_port)
{
	/*
	 * Don't allocate + init an pt_cmd->se_lun if honoring local port for
	 * reservations.  The pt_cmd->se_lun pointer will be setup from within
	 * target_xcopy_setup_pt_port()
	 */
	if (remote_port) {
		pr_debug("Setup emulated se_dev: %p from se_dev\n",
			pt_cmd->se_dev);
		pt_cmd->se_lun = &se_dev->xcopy_lun;
		pt_cmd->se_dev = se_dev;
	}

	pt_cmd->se_cmd_flags |= SCF_SE_LUN_CMD;
}

static int target_xcopy_setup_pt_cmd(
	struct xcopy_pt_cmd *xpt_cmd,
	struct xcopy_op *xop,
	struct se_device *se_dev,
	unsigned char *cdb,
	bool remote_port,
	bool alloc_mem)
{
	struct se_cmd *cmd = &xpt_cmd->se_cmd;
	sense_reason_t sense_rc;
	int ret = 0, rc;
	/*
	 * Setup LUN+port to honor reservations based upon xop->op_origin for
	 * X-COPY PUSH or X-COPY PULL based upon where the CDB was received.
	 */
	target_xcopy_init_pt_lun(se_dev, cmd, remote_port);

	xpt_cmd->xcopy_op = xop;
	target_xcopy_setup_pt_port(xpt_cmd, xop, remote_port);

	cmd->tag = 0;
	sense_rc = target_setup_cmd_from_cdb(cmd, cdb);
	if (sense_rc) {
		ret = -EINVAL;
		goto out;
	}

	if (alloc_mem) {
		rc = target_alloc_sgl(&cmd->t_data_sg, &cmd->t_data_nents,
				      cmd->data_length, false, false);
		if (rc < 0) {
			ret = rc;
			goto out;
		}
		/*
		 * Set this bit so that transport_free_pages() allows the
		 * caller to release SGLs + physical memory allocated by
		 * transport_generic_get_mem()..
		 */
		cmd->se_cmd_flags |= SCF_PASSTHROUGH_SG_TO_MEM_NOALLOC;
	} else {
		/*
		 * Here the previously allocated SGLs for the internal READ
		 * are mapped zero-copy to the internal WRITE.
		 */
		sense_rc = transport_generic_map_mem_to_cmd(cmd,
					xop->xop_data_sg, xop->xop_data_nents,
					NULL, 0);
		if (sense_rc) {
			ret = -EINVAL;
			goto out;
		}

		pr_debug("Setup PASSTHROUGH_NOALLOC t_data_sg: %p t_data_nents:"
			 " %u\n", cmd->t_data_sg, cmd->t_data_nents);
	}

	return 0;

out:
	return ret;
}

static int target_xcopy_issue_pt_cmd(struct xcopy_pt_cmd *xpt_cmd)
{
	struct se_cmd *se_cmd = &xpt_cmd->se_cmd;
	sense_reason_t sense_rc;

	sense_rc = transport_generic_new_cmd(se_cmd);
	if (sense_rc)
		return -EINVAL;

	if (se_cmd->data_direction == DMA_TO_DEVICE)
		target_execute_cmd(se_cmd);

	wait_for_completion_interruptible(&xpt_cmd->xpt_passthrough_sem);

	pr_debug("target_xcopy_issue_pt_cmd(): SCSI status: 0x%02x\n",
			se_cmd->scsi_status);

	return (se_cmd->scsi_status) ? -EINVAL : 0;
}

static int target_xcopy_read_source(
	struct se_cmd *ec_cmd,
	struct xcopy_op *xop,
	struct se_device *src_dev,
	sector_t src_lba,
	u32 src_sectors)
{
	struct xcopy_pt_cmd *xpt_cmd;
	struct se_cmd *se_cmd;
	u32 length = (src_sectors * src_dev->dev_attrib.block_size);
	int rc;
	unsigned char cdb[16];
	bool remote_port = (xop->op_origin == XCOL_DEST_RECV_OP);

	xpt_cmd = kzalloc(sizeof(struct xcopy_pt_cmd), GFP_KERNEL);
	if (!xpt_cmd) {
		pr_err("Unable to allocate xcopy_pt_cmd\n");
		return -ENOMEM;
	}
	init_completion(&xpt_cmd->xpt_passthrough_sem);
	se_cmd = &xpt_cmd->se_cmd;

	memset(&cdb[0], 0, 16);
	cdb[0] = READ_16;
	put_unaligned_be64(src_lba, &cdb[2]);
	put_unaligned_be32(src_sectors, &cdb[10]);
	pr_debug("XCOPY: Built READ_16: LBA: %llu Sectors: %u Length: %u\n",
		(unsigned long long)src_lba, src_sectors, length);

	transport_init_se_cmd(se_cmd, &xcopy_pt_tfo, &xcopy_pt_sess, length,
			      DMA_FROM_DEVICE, 0, &xpt_cmd->sense_buffer[0]);
	xop->src_pt_cmd = xpt_cmd;

	rc = target_xcopy_setup_pt_cmd(xpt_cmd, xop, src_dev, &cdb[0],
				remote_port, true);
	if (rc < 0) {
		ec_cmd->scsi_status = xpt_cmd->se_cmd.scsi_status;
		transport_generic_free_cmd(se_cmd, 0);
		return rc;
	}

	xop->xop_data_sg = se_cmd->t_data_sg;
	xop->xop_data_nents = se_cmd->t_data_nents;
	pr_debug("XCOPY-READ: Saved xop->xop_data_sg: %p, num: %u for READ"
		" memory\n", xop->xop_data_sg, xop->xop_data_nents);

	rc = target_xcopy_issue_pt_cmd(xpt_cmd);
	if (rc < 0) {
		ec_cmd->scsi_status = xpt_cmd->se_cmd.scsi_status;
		transport_generic_free_cmd(se_cmd, 0);
		return rc;
	}
	/*
	 * Clear off the allocated t_data_sg, that has been saved for
	 * zero-copy WRITE submission reuse in struct xcopy_op..
	 */
	se_cmd->t_data_sg = NULL;
	se_cmd->t_data_nents = 0;

	return 0;
}

static int target_xcopy_write_destination(
	struct se_cmd *ec_cmd,
	struct xcopy_op *xop,
	struct se_device *dst_dev,
	sector_t dst_lba,
	u32 dst_sectors)
{
	struct xcopy_pt_cmd *xpt_cmd;
	struct se_cmd *se_cmd;
	u32 length = (dst_sectors * dst_dev->dev_attrib.block_size);
	int rc;
	unsigned char cdb[16];
	bool remote_port = (xop->op_origin == XCOL_SOURCE_RECV_OP);

	xpt_cmd = kzalloc(sizeof(struct xcopy_pt_cmd), GFP_KERNEL);
	if (!xpt_cmd) {
		pr_err("Unable to allocate xcopy_pt_cmd\n");
		return -ENOMEM;
	}
	init_completion(&xpt_cmd->xpt_passthrough_sem);
	se_cmd = &xpt_cmd->se_cmd;

	memset(&cdb[0], 0, 16);
	cdb[0] = WRITE_16;
	put_unaligned_be64(dst_lba, &cdb[2]);
	put_unaligned_be32(dst_sectors, &cdb[10]);
	pr_debug("XCOPY: Built WRITE_16: LBA: %llu Sectors: %u Length: %u\n",
		(unsigned long long)dst_lba, dst_sectors, length);

	transport_init_se_cmd(se_cmd, &xcopy_pt_tfo, &xcopy_pt_sess, length,
			      DMA_TO_DEVICE, 0, &xpt_cmd->sense_buffer[0]);
	xop->dst_pt_cmd = xpt_cmd;

	rc = target_xcopy_setup_pt_cmd(xpt_cmd, xop, dst_dev, &cdb[0],
				remote_port, false);
	if (rc < 0) {
		struct se_cmd *src_cmd = &xop->src_pt_cmd->se_cmd;
		ec_cmd->scsi_status = xpt_cmd->se_cmd.scsi_status;
		/*
		 * If the failure happened before the t_mem_list hand-off in
		 * target_xcopy_setup_pt_cmd(), Reset memory + clear flag so that
		 * core releases this memory on error during X-COPY WRITE I/O.
		 */
		src_cmd->se_cmd_flags &= ~SCF_PASSTHROUGH_SG_TO_MEM_NOALLOC;
		src_cmd->t_data_sg = xop->xop_data_sg;
		src_cmd->t_data_nents = xop->xop_data_nents;

		transport_generic_free_cmd(se_cmd, 0);
		return rc;
	}

	rc = target_xcopy_issue_pt_cmd(xpt_cmd);
	if (rc < 0) {
		ec_cmd->scsi_status = xpt_cmd->se_cmd.scsi_status;
		se_cmd->se_cmd_flags &= ~SCF_PASSTHROUGH_SG_TO_MEM_NOALLOC;
		transport_generic_free_cmd(se_cmd, 0);
		return rc;
	}

	return 0;
}

static void target_xcopy_do_work(struct work_struct *work)
{
	struct xcopy_op *xop = container_of(work, struct xcopy_op, xop_work);
	struct se_device *src_dev = xop->src_dev, *dst_dev = xop->dst_dev;
	struct se_cmd *ec_cmd = xop->xop_se_cmd;
	sector_t src_lba = xop->src_lba, dst_lba = xop->dst_lba, end_lba;
	unsigned int max_sectors;
	int rc;
	unsigned short nolb = xop->nolb, cur_nolb, max_nolb, copied_nolb = 0;

	end_lba = src_lba + nolb;
	/*
	 * Break up XCOPY I/O into hw_max_sectors sized I/O based on the
	 * smallest max_sectors between src_dev + dev_dev, or
	 */
	max_sectors = min(src_dev->dev_attrib.hw_max_sectors,
			  dst_dev->dev_attrib.hw_max_sectors);
	max_sectors = min_t(u32, max_sectors, XCOPY_MAX_SECTORS);

	max_nolb = min_t(u16, max_sectors, ((u16)(~0U)));

	pr_debug("target_xcopy_do_work: nolb: %hu, max_nolb: %hu end_lba: %llu\n",
			nolb, max_nolb, (unsigned long long)end_lba);
	pr_debug("target_xcopy_do_work: Starting src_lba: %llu, dst_lba: %llu\n",
			(unsigned long long)src_lba, (unsigned long long)dst_lba);

	while (src_lba < end_lba) {
		cur_nolb = min(nolb, max_nolb);

		pr_debug("target_xcopy_do_work: Calling read src_dev: %p src_lba: %llu,"
			" cur_nolb: %hu\n", src_dev, (unsigned long long)src_lba, cur_nolb);

		rc = target_xcopy_read_source(ec_cmd, xop, src_dev, src_lba, cur_nolb);
		if (rc < 0)
			goto out;

		src_lba += cur_nolb;
		pr_debug("target_xcopy_do_work: Incremented READ src_lba to %llu\n",
				(unsigned long long)src_lba);

		pr_debug("target_xcopy_do_work: Calling write dst_dev: %p dst_lba: %llu,"
			" cur_nolb: %hu\n", dst_dev, (unsigned long long)dst_lba, cur_nolb);

		rc = target_xcopy_write_destination(ec_cmd, xop, dst_dev,
						dst_lba, cur_nolb);
		if (rc < 0) {
			transport_generic_free_cmd(&xop->src_pt_cmd->se_cmd, 0);
			goto out;
		}

		dst_lba += cur_nolb;
		pr_debug("target_xcopy_do_work: Incremented WRITE dst_lba to %llu\n",
				(unsigned long long)dst_lba);

		copied_nolb += cur_nolb;
		nolb -= cur_nolb;

		transport_generic_free_cmd(&xop->src_pt_cmd->se_cmd, 0);
		xop->dst_pt_cmd->se_cmd.se_cmd_flags &= ~SCF_PASSTHROUGH_SG_TO_MEM_NOALLOC;

		transport_generic_free_cmd(&xop->dst_pt_cmd->se_cmd, 0);
	}

	xcopy_pt_undepend_remotedev(xop);
	kfree(xop);

	pr_debug("target_xcopy_do_work: Final src_lba: %llu, dst_lba: %llu\n",
		(unsigned long long)src_lba, (unsigned long long)dst_lba);
	pr_debug("target_xcopy_do_work: Blocks copied: %hu, Bytes Copied: %u\n",
		copied_nolb, copied_nolb * dst_dev->dev_attrib.block_size);

	pr_debug("target_xcopy_do_work: Setting X-COPY GOOD status -> sending response\n");
	target_complete_cmd(ec_cmd, SAM_STAT_GOOD);
	return;

out:
	xcopy_pt_undepend_remotedev(xop);
	kfree(xop);
	/*
	 * Don't override an error scsi status if it has already been set
	 */
	if (ec_cmd->scsi_status == SAM_STAT_GOOD) {
		pr_warn_ratelimited("target_xcopy_do_work: rc: %d, Setting X-COPY"
			" CHECK_CONDITION -> sending response\n", rc);
		ec_cmd->scsi_status = SAM_STAT_CHECK_CONDITION;
	}
<<<<<<< HEAD
	target_complete_cmd(ec_cmd, SAM_STAT_CHECK_CONDITION);
=======
	target_complete_cmd(ec_cmd, ec_cmd->scsi_status);
>>>>>>> c470abd4
}

sense_reason_t target_do_xcopy(struct se_cmd *se_cmd)
{
	struct se_device *dev = se_cmd->se_dev;
	struct xcopy_op *xop = NULL;
	unsigned char *p = NULL, *seg_desc;
	unsigned int list_id, list_id_usage, sdll, inline_dl, sa;
	sense_reason_t ret = TCM_INVALID_PARAMETER_LIST;
	int rc;
	unsigned short tdll;

	if (!dev->dev_attrib.emulate_3pc) {
		pr_err("EXTENDED_COPY operation explicitly disabled\n");
		return TCM_UNSUPPORTED_SCSI_OPCODE;
	}

	sa = se_cmd->t_task_cdb[1] & 0x1f;
	if (sa != 0x00) {
		pr_err("EXTENDED_COPY(LID4) not supported\n");
		return TCM_UNSUPPORTED_SCSI_OPCODE;
	}

	if (se_cmd->data_length == 0) {
		target_complete_cmd(se_cmd, SAM_STAT_GOOD);
		return TCM_NO_SENSE;
	}
	if (se_cmd->data_length < XCOPY_HDR_LEN) {
		pr_err("XCOPY parameter truncation: length %u < hdr_len %u\n",
				se_cmd->data_length, XCOPY_HDR_LEN);
		return TCM_PARAMETER_LIST_LENGTH_ERROR;
	}

	xop = kzalloc(sizeof(struct xcopy_op), GFP_KERNEL);
	if (!xop) {
		pr_err("Unable to allocate xcopy_op\n");
		return TCM_OUT_OF_RESOURCES;
	}
	xop->xop_se_cmd = se_cmd;

	p = transport_kmap_data_sg(se_cmd);
	if (!p) {
		pr_err("transport_kmap_data_sg() failed in target_do_xcopy\n");
		kfree(xop);
		return TCM_OUT_OF_RESOURCES;
	}

	list_id = p[0];
	list_id_usage = (p[1] & 0x18) >> 3;

	/*
	 * Determine TARGET DESCRIPTOR LIST LENGTH + SEGMENT DESCRIPTOR LIST LENGTH
	 */
	tdll = get_unaligned_be16(&p[2]);
	sdll = get_unaligned_be32(&p[8]);
	if (tdll + sdll > RCR_OP_MAX_DESC_LIST_LEN) {
		pr_err("XCOPY descriptor list length %u exceeds maximum %u\n",
		       tdll + sdll, RCR_OP_MAX_DESC_LIST_LEN);
		ret = TCM_PARAMETER_LIST_LENGTH_ERROR;
		goto out;
	}

	inline_dl = get_unaligned_be32(&p[12]);
	if (inline_dl != 0) {
		pr_err("XCOPY with non zero inline data length\n");
		goto out;
	}

	if (se_cmd->data_length < (XCOPY_HDR_LEN + tdll + sdll + inline_dl)) {
		pr_err("XCOPY parameter truncation: data length %u too small "
			"for tdll: %hu sdll: %u inline_dl: %u\n",
			se_cmd->data_length, tdll, sdll, inline_dl);
		ret = TCM_PARAMETER_LIST_LENGTH_ERROR;
		goto out;
	}

	pr_debug("Processing XCOPY with list_id: 0x%02x list_id_usage: 0x%02x"
		" tdll: %hu sdll: %u inline_dl: %u\n", list_id, list_id_usage,
		tdll, sdll, inline_dl);

<<<<<<< HEAD
=======
	/*
	 * skip over the target descriptors until segment descriptors
	 * have been passed - CSCD ids are needed to determine src and dest.
	 */
	seg_desc = &p[16] + tdll;

	rc = target_xcopy_parse_segment_descriptors(se_cmd, xop, seg_desc,
						    sdll, &ret);
	if (rc <= 0)
		goto out;

	pr_debug("XCOPY: Processed %d segment descriptors, length: %u\n", rc,
				rc * XCOPY_SEGMENT_DESC_LEN);

>>>>>>> c470abd4
	rc = target_xcopy_parse_target_descriptors(se_cmd, xop, &p[16], tdll, &ret);
	if (rc <= 0)
		goto out;

	if (xop->src_dev->dev_attrib.block_size !=
	    xop->dst_dev->dev_attrib.block_size) {
		pr_err("XCOPY: Non matching src_dev block_size: %u + dst_dev"
		       " block_size: %u currently unsupported\n",
			xop->src_dev->dev_attrib.block_size,
			xop->dst_dev->dev_attrib.block_size);
		xcopy_pt_undepend_remotedev(xop);
		ret = TCM_LOGICAL_UNIT_COMMUNICATION_FAILURE;
		goto out;
	}

	pr_debug("XCOPY: Processed %d target descriptors, length: %u\n", rc,
				rc * XCOPY_TARGET_DESC_LEN);
	transport_kunmap_data_sg(se_cmd);

	INIT_WORK(&xop->xop_work, target_xcopy_do_work);
	queue_work(xcopy_wq, &xop->xop_work);
	return TCM_NO_SENSE;

out:
	if (p)
		transport_kunmap_data_sg(se_cmd);
	kfree(xop);
	return ret;
}

static sense_reason_t target_rcr_operating_parameters(struct se_cmd *se_cmd)
{
	unsigned char *p;

	p = transport_kmap_data_sg(se_cmd);
	if (!p) {
		pr_err("transport_kmap_data_sg failed in"
		       " target_rcr_operating_parameters\n");
		return TCM_OUT_OF_RESOURCES;
	}

	if (se_cmd->data_length < 54) {
		pr_err("Receive Copy Results Op Parameters length"
		       " too small: %u\n", se_cmd->data_length);
		transport_kunmap_data_sg(se_cmd);
		return TCM_INVALID_CDB_FIELD;
	}
	/*
	 * Set SNLID=1 (Supports no List ID)
	 */
	p[4] = 0x1;
	/*
	 * MAXIMUM TARGET DESCRIPTOR COUNT
	 */
	put_unaligned_be16(RCR_OP_MAX_TARGET_DESC_COUNT, &p[8]);
	/*
	 * MAXIMUM SEGMENT DESCRIPTOR COUNT
	 */
	put_unaligned_be16(RCR_OP_MAX_SG_DESC_COUNT, &p[10]);
	/*
	 * MAXIMUM DESCRIPTOR LIST LENGTH
	 */
	put_unaligned_be32(RCR_OP_MAX_DESC_LIST_LEN, &p[12]);
	/*
	 * MAXIMUM SEGMENT LENGTH
	 */
	put_unaligned_be32(RCR_OP_MAX_SEGMENT_LEN, &p[16]);
	/*
	 * MAXIMUM INLINE DATA LENGTH for SA 0x04 (NOT SUPPORTED)
	 */
	put_unaligned_be32(0x0, &p[20]);
	/*
	 * HELD DATA LIMIT
	 */
	put_unaligned_be32(0x0, &p[24]);
	/*
	 * MAXIMUM STREAM DEVICE TRANSFER SIZE
	 */
	put_unaligned_be32(0x0, &p[28]);
	/*
	 * TOTAL CONCURRENT COPIES
	 */
	put_unaligned_be16(RCR_OP_TOTAL_CONCURR_COPIES, &p[34]);
	/*
	 * MAXIMUM CONCURRENT COPIES
	 */
	p[36] = RCR_OP_MAX_CONCURR_COPIES;
	/*
	 * DATA SEGMENT GRANULARITY (log 2)
	 */
	p[37] = RCR_OP_DATA_SEG_GRAN_LOG2;
	/*
	 * INLINE DATA GRANULARITY log 2)
	 */
	p[38] = RCR_OP_INLINE_DATA_GRAN_LOG2;
	/*
	 * HELD DATA GRANULARITY
	 */
	p[39] = RCR_OP_HELD_DATA_GRAN_LOG2;
	/*
	 * IMPLEMENTED DESCRIPTOR LIST LENGTH
	 */
	p[43] = 0x2;
	/*
	 * List of implemented descriptor type codes (ordered)
	 */
	p[44] = 0x02; /* Copy Block to Block device */
	p[45] = 0xe4; /* Identification descriptor target descriptor */

	/*
	 * AVAILABLE DATA (n-3)
	 */
	put_unaligned_be32(42, &p[0]);

	transport_kunmap_data_sg(se_cmd);
	target_complete_cmd(se_cmd, GOOD);

	return TCM_NO_SENSE;
}

sense_reason_t target_do_receive_copy_results(struct se_cmd *se_cmd)
{
	unsigned char *cdb = &se_cmd->t_task_cdb[0];
	int sa = (cdb[1] & 0x1f), list_id = cdb[2];
	sense_reason_t rc = TCM_NO_SENSE;

	pr_debug("Entering target_do_receive_copy_results: SA: 0x%02x, List ID:"
		" 0x%02x, AL: %u\n", sa, list_id, se_cmd->data_length);

	if (list_id != 0) {
		pr_err("Receive Copy Results with non zero list identifier"
		       " not supported\n");
		return TCM_INVALID_CDB_FIELD;
	}

	switch (sa) {
	case RCR_SA_OPERATING_PARAMETERS:
		rc = target_rcr_operating_parameters(se_cmd);
		break;
	case RCR_SA_COPY_STATUS:
	case RCR_SA_RECEIVE_DATA:
	case RCR_SA_FAILED_SEGMENT_DETAILS:
	default:
		pr_err("Unsupported SA for receive copy results: 0x%02x\n", sa);
		return TCM_INVALID_CDB_FIELD;
	}

	return rc;
}<|MERGE_RESOLUTION|>--- conflicted
+++ resolved
@@ -195,8 +195,6 @@
 
 	*sense_ret = TCM_INVALID_PARAMETER_LIST;
 
-	*sense_ret = TCM_INVALID_PARAMETER_LIST;
-
 	if (offset != 0) {
 		pr_err("XCOPY target descriptor list length is not"
 			" multiple of %d\n", XCOPY_TARGET_DESC_LEN);
@@ -241,12 +239,6 @@
 		}
 	}
 
-<<<<<<< HEAD
-	if (xop->op_origin == XCOL_SOURCE_RECV_OP)
-		rc = target_xcopy_locate_se_dev_e4(se_cmd, xop, true);
-	else
-		rc = target_xcopy_locate_se_dev_e4(se_cmd, xop, false);
-=======
 	switch (xop->op_origin) {
 	case XCOL_SOURCE_RECV_OP:
 		rc = target_xcopy_locate_se_dev_e4(xop->dst_tid_wwn,
@@ -262,7 +254,6 @@
 		rc = -EINVAL;
 		break;
 	}
->>>>>>> c470abd4
 	/*
 	 * If a matching IEEE NAA 0x83 descriptor for the requested device
 	 * is not located on this node, return COPY_ABORTED with ASQ/ASQC
@@ -873,11 +864,7 @@
 			" CHECK_CONDITION -> sending response\n", rc);
 		ec_cmd->scsi_status = SAM_STAT_CHECK_CONDITION;
 	}
-<<<<<<< HEAD
-	target_complete_cmd(ec_cmd, SAM_STAT_CHECK_CONDITION);
-=======
 	target_complete_cmd(ec_cmd, ec_cmd->scsi_status);
->>>>>>> c470abd4
 }
 
 sense_reason_t target_do_xcopy(struct se_cmd *se_cmd)
@@ -958,8 +945,6 @@
 		" tdll: %hu sdll: %u inline_dl: %u\n", list_id, list_id_usage,
 		tdll, sdll, inline_dl);
 
-<<<<<<< HEAD
-=======
 	/*
 	 * skip over the target descriptors until segment descriptors
 	 * have been passed - CSCD ids are needed to determine src and dest.
@@ -974,7 +959,6 @@
 	pr_debug("XCOPY: Processed %d segment descriptors, length: %u\n", rc,
 				rc * XCOPY_SEGMENT_DESC_LEN);
 
->>>>>>> c470abd4
 	rc = target_xcopy_parse_target_descriptors(se_cmd, xop, &p[16], tdll, &ret);
 	if (rc <= 0)
 		goto out;
