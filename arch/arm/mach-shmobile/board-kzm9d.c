--- conflicted
+++ resolved
@@ -86,11 +86,6 @@
 	.smp		= smp_ops(emev2_smp_ops),
 	.map_io		= emev2_map_io,
 	.init_early	= emev2_init_delay,
-<<<<<<< HEAD
-	.nr_irqs	= NR_IRQS_LEGACY,
-	.init_irq	= emev2_init_irq,
-=======
->>>>>>> 56e9e0f3
 	.init_machine	= kzm9d_add_standard_devices,
 	.init_late	= shmobile_init_late,
 	.dt_compat	= kzm9d_boards_compat_dt,
